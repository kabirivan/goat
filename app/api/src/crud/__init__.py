--- conflicted
+++ resolved
@@ -3,11 +3,8 @@
 from .crud_heatmap import heatmap
 from .crud_isochrone import isochrone, isochrone_calculation, isochrone_feature
 from .crud_layer import layer
-<<<<<<< HEAD
-from .crud_layer_library import layer_library
-=======
 from .crud_layer_library import layer_library, style_library
->>>>>>> 5759048e
+
 from .crud_opportunity_config import (
     opportunity_default_config,
     opportunity_group,
