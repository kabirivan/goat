import pyximport

pyximport.install()
import asyncio
import json
import math
import os
import time
from itertools import compress
from typing import List

import geopandas as gpd
import h3
import numpy as np
import pandas as pd
from codetiming import Timer
from geoalchemy2.functions import ST_Dump
from geoalchemy2.shape import to_shape
from pyproj import Geod
from rich import print
from scipy import spatial
from shapely.geometry import Polygon
from sqlalchemy.sql import select, text
from sqlalchemy.sql.functions import func

from src import crud, schemas
from src.core import heatmap as heatmap_core
from src.core import heatmap_cython
from src.core.config import settings
from src.core.heatmap import merge_heatmap_traveltime_objects
from src.core.isochrone import (
    compute_isochrone_heatmap,
    heatmap_multiprocessing,
    prepare_network_isochrone,
)
from src.crud.base import CRUDBase
from src.crud.crud_read_heatmap import CRUDBaseHeatmap
from src.db import models
from src.db.session import async_session, legacy_engine, sync_session
from src.jsoline import jsolines
from src.resources.enums import RoutingTypes
from src.schemas.heatmap import (
    HeatmapWalkingBulkResolution,
    HeatmapWalkingCalculationResolution,
)
from src.schemas.isochrone import (
    IsochroneDTO,
    IsochroneMode,
    IsochroneOutput,
    IsochroneOutputType,
    IsochroneScenario,
    IsochroneSettings,
    IsochroneStartingPoint,
    IsochroneStartingPointCoord,
)
from src.utils import (
    create_dir,
    delete_dir,
    delete_file,
    print_hashtags,
    print_info,
    print_warning,
)

poi_layers = {
    "poi": models.Poi,
    "poi_modified": models.PoiModified,
    "poi_user": models.PoiUser,
}


class CRUDGridCalculation(
    CRUDBase[models.GridCalculation, models.GridCalculation, models.GridCalculation]
):
    pass


# TODO: Add more comments
class CRUDComputeHeatmap(CRUDBaseHeatmap):
    async def prepare_bulk_objs(
        self,
        bulk_resolution: int,
        calculation_resolution: int,
        buffer_size: float,
        study_area_ids: list[int] = None,
    ) -> dict:

        """Created the starting points for the traveltime matrix calculation.

        Args:
            db (AsyncSession): Database session.
            bulk_resolution (int): H3 resolution for the bulk grids.
            calculation_resolution (int): H3 resolution for the calculation grids.
            study_area_ids (list[int], optional): List of study area ids. Defaults to None and will use all study area.

        Raises:
            ValueError: If the bulk resolution is smaller than the calculation resolution.

        Returns:
            dict: Hierarchical structure of starting points for the calculation using the bulk resolution as parent and calculation resolution as children.
        """
        begin = time.time()
        if bulk_resolution >= calculation_resolution:
            raise ValueError(
                "Resolution of parent grid cannot be smaller then resolution of children grid."
            )

        print_hashtags()
        print_info("Preparing starting points for heatmap calculation")

        begin = time.time()
        # Get unioned study areas
        bulk_ids = await self.read_h3_grids_study_areas(
            resolution=bulk_resolution, buffer_size=buffer_size, study_area_ids=study_area_ids
        )
        end = time.time()
        print_info(f"Time to get bulk ids: {end - begin}")

        # Get all grids for the calculation resolution that are children of the bulk resolution
        calculation_objs = {}
        cnt_calculation_ids = 0

        for bulk_id in bulk_ids:
            lons = []
            lats = []
            calculation_ids = h3.h3_to_children(bulk_id, calculation_resolution)
            starting_point_objs = []
            coords = []
            calculation_objs[bulk_id] = {}
            for calculation_id in calculation_ids:
                lat, lon = h3.h3_to_geo(calculation_id)
                coords.append([lon, lat])
                starting_point_objs.append(IsochroneStartingPointCoord(lat=lat, lon=lon))
                lons.append(lon)
                lats.append(lat)
            calculation_objs[bulk_id]["calculation_ids"] = list(calculation_ids)
            calculation_objs[bulk_id]["coords"] = coords
            calculation_objs[bulk_id]["starting_point_objs"] = starting_point_objs
            cnt_calculation_ids += len(calculation_ids)

            # Get buffered extents for grid size
            gdf_starting_points = gpd.points_from_xy(x=lons, y=lats, crs="epsg:4326")
            gdf_starting_points = gdf_starting_points.to_crs(epsg=3395)
            extents = gdf_starting_points.buffer(buffer_size * math.sqrt(2), cap_style=3)
            extents = extents.to_crs(epsg=3857)
            extents = extents.bounds
            extents = extents.tolist()
            calculation_objs[bulk_id]["extents"] = extents
            calculation_objs[bulk_id]["lats"] = lats
            calculation_objs[bulk_id]["lons"] = lons

        end = time.time()
        print_info(f"Number of bulk grids: {len(bulk_ids)}")
        print_info(f"Number of calculation grids: {cnt_calculation_ids}")
        print_info(f"Calculation time: {end - begin} seconds")
        print_hashtags()
        return calculation_objs

    async def compute_traveltime_active_mobility(
        self, isochrone_dto: IsochroneDTO, calculation_objs: dict
    ):
        """Computes the traveltime for active mobility in matrix style.

        Args:
            isochrone_dto (IsochroneDTO): Settings for the isochrone calculation
            calculation_objs (dict): Hierarchical structure of starting points for the calculation using the bulk resolution as parent and calculation resolution as children.
        """
        starting_time = time.time()

        cnt = 0
        cnt_sections = len(calculation_objs)

        routing_profile = None
        if isochrone_dto.mode.value == IsochroneMode.WALKING.value:
            routing_profile = (
                isochrone_dto.mode.value + "_" + isochrone_dto.settings.walking_profile.value
            )
        elif isochrone_dto.mode.value == IsochroneMode.CYCLING.value:
            routing_profile = (
                isochrone_dto.mode.value + "_" + isochrone_dto.settings.cycling_profile.value
            )

        for key, obj in calculation_objs.items():
            starting_time_section = time.time()
            starting_time_network_preparation = time.time()
            cnt += 1
            cnt_theoretical_starting_points = len(obj["starting_point_objs"])
            # Check if there are no starting points
            if len(obj["starting_point_objs"]) == 0:
                print_info(
                    f"No starting points for section [bold magenta]{str(cnt)}[/bold magenta]"
                )
                continue

            # Prepare starting points using routing network
            starting_ids = await self.db.execute(
                func.basic.heatmap_prepare_artificial(
                    obj["lons"],
                    obj["lats"],
                    isochrone_dto.settings.travel_time * 60,
                    isochrone_dto.settings.speed,
                    isochrone_dto.scenario.modus.value,
                    isochrone_dto.scenario.id,
                    routing_profile,
                    True,
                    obj["calculation_ids"],
                )
            )
            await self.db.commit()
            starting_ids = starting_ids.scalars().all()

            valid_extents = []
            valid_starting_ids = []
            valid_starting_point_objs = []
            valid_calculation_ids = []
            for i in starting_ids:
                starting_id = i[0]
                grid_calculation_id = i[1]
                idx = obj["calculation_ids"].index(grid_calculation_id)
                valid_extents.append(obj["extents"][idx])
                valid_starting_ids.append(starting_id)
                valid_starting_point_objs.append(obj["starting_point_objs"][idx])
                valid_calculation_ids.append(grid_calculation_id)

            grid_ids = np.array(valid_calculation_ids)
            extents = np.array(valid_extents)
            starting_point_objs = np.array(valid_starting_point_objs)
            starting_ids = np.array(valid_starting_ids)
            isochrone_dto.starting_point.input = starting_point_objs

            # Read network
            network = await crud.isochrone.read_network(
                db=self.db,
                obj_in=isochrone_dto,
                current_user=self.current_user,
                isochrone_type=schemas.isochrone.IsochroneTypeEnum.heatmap.value,
            )
            network = network[0]
            network = network.iloc[1:, :]

            # Get end time for network preparation
            end_time_network_preparation = time.time()

            (
                edges_source,
                edges_target,
                edges_cost,
                edges_reverse_cost,
                edges_length,
                unordered_map,
                node_coords,
                total_extent,
                geom_address,
                geom_array,
            ) = prepare_network_isochrone(edge_network_input=network)

            # Prepare heatmap calculation objects
            traveltimeobjs = []
            for i in range(0, len(starting_ids), settings.HEATMAP_MULTIPROCESSING_BULK_SIZE):
                starting_ids_bulk = starting_ids[
                    i : i + settings.HEATMAP_MULTIPROCESSING_BULK_SIZE
                ]
                grid_ids_bulk = grid_ids[i : i + settings.HEATMAP_MULTIPROCESSING_BULK_SIZE]
                extents_bulk = extents[i : i + settings.HEATMAP_MULTIPROCESSING_BULK_SIZE]

                results = compute_isochrone_heatmap(
                    edges_source,
                    edges_target,
                    edges_cost,
                    edges_reverse_cost,
                    geom_address,
                    geom_array,
                    edges_length,
                    unordered_map,
                    node_coords,
                    extents_bulk,
                    starting_ids_bulk,
                    grid_ids_bulk,
                    isochrone_dto.settings.travel_time,
                    isochrone_dto.output.resolution,
                )
                traveltimeobjs.append(results)
                print("Computed traveltime for {} starting points".format(len(starting_ids_bulk)))

            # Run multiprocessing
            # traveltimeobjs = heatmap_multiprocessing(heatmapObject)
            traveltimeobjs = merge_heatmap_traveltime_objects(traveltimeobjs)
            # Save files into cache folder
            file_name = f"{key}.npz"
            file_dir = os.path.join(
                settings.TRAVELTIME_MATRICES_PATH,
                isochrone_dto.mode.value,
                isochrone_dto.settings.walking_profile.value,
                file_name,
            )
            delete_file(file_dir)
            np.savez_compressed(
                file_dir,
                **traveltimeobjs,
            )

            end_time_section = time.time()

            print_hashtags()
            print_info(
                f"You computed [bold magenta]{cnt}[/bold magenta] out of [bold magenta]{cnt_sections}[/bold magenta] added."
            )
            print_info(
                f"Section contains [bold magenta]{starting_ids.size}[/bold magenta] starting points"
            )
            print_info(
                f"Section took [bold magenta]{(end_time_section - starting_time_section)}[/bold magenta] seconds"
            )
            print_info(
                f"Network preparation took [bold magenta]{(end_time_network_preparation - starting_time_network_preparation)}[/bold magenta] seconds"
            )
            print_hashtags()

        end_time = time.time()
        print_hashtags()
        print_info(
            f"Total time: [bold magenta]{(end_time - starting_time)}[/bold magenta] seconds"
        )

    async def compute_opportunity_matrix(
        self, isochrone_dto: IsochroneDTO, calculation_objs: dict
    ):
        """Computes opportunity matrix

        Args:
            isochrone_dto (IsochroneDTO): _description_
            calculation_objs (dict): _description_
        """

        # Read relevant pois
        filter_geoms = []
        bulk_ids = list(calculation_objs.keys())
        for bulk_id in bulk_ids:
            coords = h3.h3_to_geo_boundary(h=bulk_id, geo_json=True)
            coords_str = ""
            for coord in coords:
                coords_str = coords_str + str(coord[0]) + " " + str(coord[1]) + ", "
            coords_str = coords_str + str(coords[0][0]) + " " + str(coords[0][1])
            filter_geoms.append(f"POLYGON(({coords_str}))")

        pois = await self.read_poi(
            isochrone_dto=isochrone_dto,
            table_name="poi",
            filter_geoms=filter_geoms,
            bulk_ids=bulk_ids,
        )

        # Read relevant opportunity matrices and merged arrays
        travel_time_matrices_north = []
        travel_time_matrices_west = []
        travel_time_matrices_south = []
        travel_time_matrices_east = []
        travel_time_matrices_height = []
        travel_time_matrices_width = []
        travel_time_matrices_grids_ids = []
        travel_time_matrices_travel_times = []

        # TODO Performance improvements here (consider multiprocessing)
        begin = time.time()

        for key in calculation_objs:
            file_name = f"{key}.npz"
            file_path = os.path.join(
                settings.TRAVELTIME_MATRICES_PATH,
                isochrone_dto.mode.value,
                isochrone_dto.settings.walking_profile.value,
                file_name,
            )
            matrix = np.load(
                file_path,
                allow_pickle=True,
            )

            travel_time_matrices_north.append(matrix["north"])
            travel_time_matrices_west.append(matrix["west"])
            travel_time_matrices_south.append(matrix["north"] + matrix["height"] - 1)
            travel_time_matrices_east.append(matrix["west"] + matrix["width"] - 1)
            travel_time_matrices_travel_times.append(matrix["travel_times"])
            travel_time_matrices_height.append(matrix["height"])
            travel_time_matrices_width.append(matrix["width"])
            travel_time_matrices_grids_ids.append(matrix["grid_ids"])

        travel_time_matrices_north = np.concatenate(travel_time_matrices_north)
        travel_time_matrices_west = np.concatenate(travel_time_matrices_west)
        travel_time_matrices_south = np.concatenate(travel_time_matrices_south)
        travel_time_matrices_east = np.concatenate(travel_time_matrices_east)
        travel_time_matrices_travel_times = np.concatenate(travel_time_matrices_travel_times)
        travel_time_matrices_height = np.concatenate(travel_time_matrices_height)
        travel_time_matrices_width = np.concatenate(travel_time_matrices_width)
        travel_time_matrices_grids_ids = np.concatenate(travel_time_matrices_grids_ids)

        # Loop through all POIs
        # TODO Performance improvements here (consider multiprocessing) and avoid loops
        for bulk_id in pois:
            poi_bulk = pois[bulk_id]
            previous_category = None

            poi_matrix = {
                "travel_times": [],
                "travel_times_matrix_size": [],
                "grid_ids": [],
                "names": [],
                "uids": [],
            }
            poi_categories = []

            for poi in poi_bulk:
                uid, category, name, x, y = poi

                # Check if category is already in poi categories
                if poi_categories == [] or previous_category != category:
                    poi_categories.append(category)
                    idx_poi_category = len(poi_categories) - 1
                    for key in poi_matrix.keys():
                        poi_matrix[key].append([])

                previous_category = category

                indices_relevant_matrices = (
                    (travel_time_matrices_north <= x)
                    & (travel_time_matrices_south >= x)
                    & (travel_time_matrices_west <= y)
                    & (travel_time_matrices_east >= y)
                ).nonzero()[0]
                relevant_traveltime_matrices = travel_time_matrices_travel_times[
                    indices_relevant_matrices
                ]
                relevant_traveltime_matrices_grid_ids = travel_time_matrices_grids_ids[
                    indices_relevant_matrices
                ]

                indices_travel_times = (
                    (x - travel_time_matrices_north[indices_relevant_matrices])
                    * travel_time_matrices_width[indices_relevant_matrices]
                    + y
                    - travel_time_matrices_west[indices_relevant_matrices]
                )

                arr_travel_times = []
                arr_grid_ids = []

                cnt = 0
                # TODO: Avoid this loop by selecting the indices directly from nested array
                for idx, matrix in enumerate(relevant_traveltime_matrices):
                    travel_time = matrix[indices_travel_times[idx]]

                    if travel_time < 2147483647:
                        arr_travel_times.append(travel_time)
                        arr_grid_ids.append(
                            h3.string_to_h3(str(relevant_traveltime_matrices_grid_ids[idx]))
                        )
                    else:
                        cnt += 1
                arr_travel_times = np.array(arr_travel_times, dtype=np.dtype(np.byte))
                arr_grid_ids = np.array(arr_grid_ids, dtype=np.dtype(np.int_))

                if len(arr_travel_times) > 0:
                    poi_matrix["travel_times"][idx_poi_category].append(arr_travel_times)
                    poi_matrix["travel_times_matrix_size"][idx_poi_category].append(
                        arr_travel_times.shape[0]
                    )
                    poi_matrix["grid_ids"][idx_poi_category].append(arr_grid_ids)
                    poi_matrix["names"][idx_poi_category].append(name)
                    poi_matrix["uids"][idx_poi_category].append(uid)
                else:
                    continue

            for key in ["travel_times", "grid_ids"]:
                for idx, category in enumerate(poi_matrix[key]):
                    poi_matrix[key][idx] = np.array(category, dtype=object)

            for idx, category in enumerate(poi_matrix["uids"]):
                poi_matrix["uids"][idx] = np.array(category, dtype=np.str_)

            for idx, category in enumerate(poi_matrix["names"]):
                poi_matrix["names"][idx] = np.array(category, dtype=np.str_)

            poi_matrix["travel_times_matrix_size"] = np.array(
                poi_matrix["travel_times_matrix_size"], dtype=object
            )
            for idx, category in enumerate(poi_matrix["travel_times_matrix_size"]):
                poi_matrix["travel_times_matrix_size"][idx] = np.array(
                    category, dtype=np.dtype(np.ushort)
                )

            poi_matrix["travel_times"] = np.array(poi_matrix["travel_times"], dtype=object)
            poi_matrix["grid_ids"] = np.array(poi_matrix["grid_ids"], dtype=object)
            poi_matrix["uids"] = np.array(poi_matrix["uids"], dtype=object)
            poi_matrix["names"] = np.array(poi_matrix["names"], dtype=object)
            poi_matrix["categories"] = np.array(poi_categories, dtype=np.str_)

            dir = os.path.join(
                settings.OPPORTUNITY_MATRICES_PATH,
                isochrone_dto.mode.value,
                isochrone_dto.settings.walking_profile.value,
                bulk_id,
            )
            create_dir(dir)
            for value in poi_matrix.keys():
                np.save(
                    f"{dir}/{value}",
                    poi_matrix[value],
                )

    async def get_neighbors(self, grids):
        neighbors = set()
        for h in grids:
            neighbors_ = h3.k_ring(h, 1)
            for n in neighbors_:
                if not n in grids:
                    neighbors.add(n)
        return list(neighbors)

    async def get_interior_neighbors(self, grids, study_area_polygon):
        neighbors = await self.get_neighbors(grids)
        neighbor_polygons = lambda hex_id: Polygon(h3.h3_to_geo_boundary(hex_id, geo_json=True))
        neighbor_polygons = gpd.GeoSeries(list(map(neighbor_polygons, neighbors)), crs="EPSG:4326")
        intersects = neighbor_polygons.intersects(study_area_polygon)
        neighbors = list(compress(neighbors, intersects.values))
        return neighbors

    async def get_h3_grids(self, study_area_id, resolution, style="int"):
        study_area = await crud.study_area.get(self.db, id=study_area_id)
        study_area_polygon = to_shape(study_area.geom)
        grids = []
        for polygon_ in list(study_area_polygon.geoms):
            grids_ = h3.polyfill_geojson(polygon_.__geo_interface__, resolution)
            # Get hexagon geometries and convert to GeoDataFrame
            grids.extend(grids_)
        grids = list(set(grids))
        neighbors = await self.get_interior_neighbors(grids, study_area_polygon)
        grids.extend(neighbors)
        if style == "hex":
            grids = np.array(grids)
        elif style == "int":
            grids = np.array([int(hex_id, 16) for hex_id in grids])
        return grids

    async def create_h3_grids(self, study_area_ids):
        # TODO: Part of this is moved as a utility function. Refactor.
        base_path = "/app/src/cache/analyses_unit/"  # 9222/h3/10
        for study_area_id in study_area_ids:
            for resolution in range(6, 11):
                grids = await self.get_h3_grids(study_area_id, resolution, style="hex")
                hex_polygons = [
                    np.array(h3.h3_to_geo_boundary(str(hex_id), geo_json=True)) for hex_id in grids
                ]
                grids = np.array([int(hex_id, 16) for hex_id in grids])
                # hex_polygons_func = np.vectorize(hex_polygons_lambda)
                hex_polygons = np.array(hex_polygons)

                # hex_polygons = gpd.GeoSeries(list(map(hex_polygons, grids)), crs="EPSG:4326")
                # gdf = gpd.GeoDataFrame(
                #     data={"bulk_id": grids}, geometry=hex_polygons, crs="EPSG:4326"
                # )

                directory = os.path.join(base_path, str(study_area_id), "h3")
                grids_file_name = os.path.join(directory, f"{resolution}_grids.npy")
                hex_polygons_filename = os.path.join(directory, f"{resolution}_polygons.npy")
                if not os.path.exists(directory):
                    os.makedirs(directory)

                np.save(grids_file_name, grids)
                np.save(hex_polygons_filename, hex_polygons)

    async def execute_pre_calculation(
        self,
        isochrone_dto: IsochroneDTO,
        bulk_resolution: HeatmapWalkingBulkResolution,
        calculation_resolution: HeatmapWalkingCalculationResolution,
        study_area_ids: list[int] = None,
    ):
        """Executes pre-calculation for the heatmaps

        Args:
            isochrone_dto (IsochroneDTO): Settings for the isochrone calculation
            bulk_resolution (int): H3 resolution for the bulk grids.
            calculation_resolution (int): H3 resolution for the calculation grids.
            study_area_ids (list[int], optional): List of study area ids. Defaults to None and will use all study area.
        """

        buffer_size = isochrone_dto.settings.speed * (isochrone_dto.settings.travel_time * 60)
        await self.create_h3_girds(study_area_ids)
        # Get calculation objects
        calculation_objs = await self.prepare_bulk_objs(
            study_area_ids=study_area_ids,
            bulk_resolution=bulk_resolution,
            calculation_resolution=calculation_resolution,
            buffer_size=buffer_size,
        )

        await self.create_h3_girds(calculation_objs)

        # await self.compute_traveltime_active_mobility(
        #     isochrone_dto=isochrone_dto,
        #     calculation_objs=calculation_objs,
        # )

        await self.compute_opportunity_matrix(
            isochrone_dto=isochrone_dto,
            calculation_objs=calculation_objs,
        )

    async def create_connectivity_heatmap_files(
        self, mode: str, profile: str, h6_id: str, max_time: int
    ):
        if type(h6_id) is int:
            h6_id = h6_id.toString(16)

        travel_time_path = self.get_traveltime_path(mode, profile, h6_id)
        traveltime_h6 = np.load(travel_time_path, allow_pickle=True)
        areas = []
        for i in range(traveltime_h6["west"].size):
            isochrone_multipolygon_coordinates = jsolines(
                traveltime_h6["travel_times"][i],
                traveltime_h6["width"][i],
                traveltime_h6["height"][i],
                traveltime_h6["west"][i],
                traveltime_h6["north"][i],
                traveltime_h6["zoom"][i],
                np.array(list(range(1, max_time + 1)), dtype=np.uint8),
                web_mercator=False,
            )
            areas.append(isochrone_multipolygon_coordinates["full"].area)
        areas = np.array(areas)
        pass

    async def compute_areas(self, mode: str, profile: str, h6_id: str, max_time: int):
        travel_time_path = self.get_traveltime_path(mode, profile, h6_id)
        traveltime_h6 = np.load(travel_time_path, allow_pickle=True)
        areas = heatmap_cython.calculate_areas_from_pixles(
            traveltime_h6["travel_times"], list(range(1, max_time + 1))
        )
        return areas

    async def generate_connectivity_heatmap(
        self, mode: str, profile: str, study_area_id: int, max_time: int
    ):

        directory = self.get_connectivity_path(mode, profile)
        if not os.path.exists(directory):
            os.makedirs(directory)
        h6_hexagons = await self.get_h3_grids(study_area_id, 6, style="hex")
        for h6_id in h6_hexagons:
            travel_time_path = self.get_traveltime_path(mode, profile, h6_id)
            traveltime_h6 = np.load(travel_time_path, allow_pickle=True)
            areas = heatmap_cython.calculate_areas_from_pixles(
                traveltime_h6["travel_times"], list(range(1, max_time + 1))
            )
            grid_ids = heatmap_cython.h3_to_int(traveltime_h6["grid_ids"])

            file_name = os.path.join(directory, f"{h6_id}.npz")
            np.savez(file_name, grid_ids=grid_ids, areas=areas)
            pass


def main():
    # Get superuser
    db = async_session()
    superuser = asyncio.get_event_loop().run_until_complete(
        CRUDBase(models.User).get_by_key(db, key="id", value=15)
    )
    superuser = superuser[0]

    isochrone_dto = IsochroneDTO(
        mode="walking",
        settings=IsochroneSettings(
            travel_time=20,
            speed=5,
            walking_profile=RoutingTypes["walking_standard"].value.split("_")[1],
        ),
        starting_point=IsochroneStartingPoint(
            input=[
                IsochroneStartingPointCoord(lat=0, lon=0)
            ],  # Dummy points will be replaced in the function
            region_type="study_area",  # Dummy to avoid validation error
            region=[1, 2, 3],  # Dummy to avoid validation error
        ),
        output=IsochroneOutput(
            format=IsochroneOutputType.GRID,
            resolution=12,
        ),
        scenario=IsochroneScenario(
            id=1,
            name="Default",
        ),
    )

    crud_heatmap = CRUDComputeHeatmap(db=db, current_user=superuser)
    # asyncio.get_event_loop().run_until_complete(
    #     crud_heatmap.execute_pre_calculation(
    #         isochrone_dto=isochrone_dto,
    #         bulk_resolution=HeatmapWalkingBulkResolution["resolution"],
    #         calculation_resolution=HeatmapWalkingCalculationResolution["resolution"],
    #         study_area_ids=[
    #             91620000,
    #         ],
    #     )
    # )
    # asyncio.get_event_loop().run_until_complete(
    #     crud_heatmap.create_h3_grids(
    #         study_area_ids=[
    #             91620000,
    #         ],
    #     )
    # )
    # asyncio.get_event_loop().run_until_complete(
    #     crud_heatmap.create_connectivity_heatmap_files(
    #         profile="walking", h6_id="861f8d787ffffff", max_time=20
    #     )
    # )
    start_time = time.time()
    # areas = asyncio.get_event_loop().run_until_complete(
    #     crud_heatmap.compute_areas(profile="walking", h6_id="861f8d787ffffff", max_time=20)
    # )
    asyncio.get_event_loop().run_until_complete(
<<<<<<< HEAD
        crud_heatmap.create_h3_grids(
            study_area_ids=[
                91620000,
            ],
=======
        crud_heatmap.generate_connectivity_heatmap(
            mode="walking", profile="standard", study_area_id=91620000, max_time=20
>>>>>>> 3730fdb1
        )
    )
    end_time = time.time()
    print(f"Compute Areas Time: {end_time - start_time}")
    print("Heatmap is finished. Press Ctrl+C to exit.")
    input()


if __name__ == "__main__":
    main()<|MERGE_RESOLUTION|>--- conflicted
+++ resolved
@@ -719,15 +719,8 @@
     #     crud_heatmap.compute_areas(profile="walking", h6_id="861f8d787ffffff", max_time=20)
     # )
     asyncio.get_event_loop().run_until_complete(
-<<<<<<< HEAD
-        crud_heatmap.create_h3_grids(
-            study_area_ids=[
-                91620000,
-            ],
-=======
         crud_heatmap.generate_connectivity_heatmap(
             mode="walking", profile="standard", study_area_id=91620000, max_time=20
->>>>>>> 3730fdb1
         )
     )
     end_time = time.time()
