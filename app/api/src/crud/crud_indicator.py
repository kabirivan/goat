--- conflicted
+++ resolved
@@ -807,17 +807,9 @@
                 station_group = station_config["groups"].get(str(route_type))
                 if station_group:
                     station_groups.append(station_group)
-<<<<<<< HEAD
-                    acc_trips[station_group] = acc_trips.get(station_group, 0) + trip_count
-            try: 
-                station_group = min(station_groups)  # the highest priority (e.g A )
-            except:
-                input()
-            station_group_trip_count = acc_trips[station_group]
-=======
                     station_group_trip_count += trip_count
+                    
             station_group = min(station_groups)  # the highest priority (e.g A )
->>>>>>> 6b940c21
             if station_group_trip_count == 0:
                 continue
             station_group_trip_time_frequency = time_window / (station_group_trip_count / 2)
