--- conflicted
+++ resolved
@@ -75,7 +75,6 @@
     single = "single"
     multi = "multi"
 
-<<<<<<< HEAD
 
 class R5DecayFunctionType(str, Enum):
     logistic = "logistic"
@@ -83,8 +82,6 @@
     exponential = "exponential"
     linear = "linear"
 
-=======
->>>>>>> 5759048e
 
 class SQLReturnTypes(str, Enum):
     """Allowed Vector Tables Enums."""
