import json
import logging
import math
import os
import random
import re
import shutil
import string
import time
import uuid
import zipfile
from datetime import datetime, timedelta
from functools import wraps
from pathlib import Path
from tempfile import NamedTemporaryFile
from typing import IO, Any, Dict, List, Optional

import emails
import geobuf
import geopandas
import h3
import numba
import numpy as np
import pyproj
from emails.template import JinjaTemplate
from fastapi import HTTPException, UploadFile
from fiona import _err
from geoalchemy2.shape import to_shape
from geojson import Feature, FeatureCollection
from geojson import loads as geojsonloads
from jose import jwt
from numba import njit
from rich import print as print
from sentry_sdk import HttpTransport
from shapely import geometry
from shapely.geometry import GeometryCollection, MultiPolygon, Point, Polygon, box
from shapely.ops import transform
from starlette import status
from starlette.responses import Response

from src.core.config import settings
from src.resources.enums import MaxUploadFileSize, MimeTypes


def send_email_(
    email_to: str,
    subject_template: str = "",
    html_template: str = "",
    environment: Dict[str, Any] = {},
) -> None:
    assert settings.EMAILS_ENABLED, "no provided configuration for email variables"
    message = emails.Message(
        subject=JinjaTemplate(subject_template),
        html=JinjaTemplate(html_template),
        mail_from=(settings.EMAILS_FROM_NAME, settings.EMAILS_FROM_EMAIL),
    )
    smtp_options = {"host": settings.SMTP_HOST.upper(), "port": settings.SMTP_PORT}
    if settings.SMTP_TLS:
        smtp_options["tls"] = True
    if settings.SMTP_USER:
        smtp_options["user"] = settings.SMTP_USER
    if settings.SMTP_PASSWORD:
        smtp_options["password"] = settings.SMTP_PASSWORD
    response = message.send(to=email_to, render=environment, smtp=smtp_options)
    logging.info(f"send email result: {response}")


def send_test_email(email_to: str) -> None:
    project_name = settings.PROJECT_NAME.upper()
    subject = f"{project_name} - Test email"
    with open(Path(settings.EMAIL_TEMPLATES_DIR) / "test_email.html") as f:
        template_str = f.read()
    send_email_(
        email_to=email_to,
        subject_template=subject,
        html_template=template_str,
        environment={"project_name": settings.PROJECT_NAME.upper(), "email": email_to},
    )


email_content_config = {
    "password_recovery": {
        "url": f"{settings.SERVER_HOST}/reset-password?token=",
        "subject": {
            "en": "Password recovery",
            "de": "Passwort zurücksetzen",
        },
        "template_name": "reset_password",
    },
    "activate_new_account": {
        "url": f"{settings.SERVER_HOST}/activate-account?token=",
        "subject": {
            "en": "Activate your account",
            "de": "Demo aktivieren",
        },
        "template_name": "activate_new_account",
    },
    "account_trial_started": {
        "url": "",
        "subject": {
            "en": "Your GOAT demo is ready to use",
            "de": "Ihre GOAT Demo steht bereit",
        },
        "template_name": "account_trial_started",
    },
    "account_expired": {
        "url": "",
        "subject": {"en": "Account expired", "de": "Demo abgelaufen"},
        "template_name": "account_expired",
    },
    "account_expiring": {
        "url": "",
        "subject": {"en": "Account expiring soon", "de": "Demo bald ablaufen"},
        "template_name": "account_expiring",
    },
}


def send_email(
    type: str,
    email_to: str,
    name: str,
    surname: str,
    token: str = "",
    email_language: str = "en",
) -> None:
    if type not in email_content_config:
        raise ValueError(f"Unknown email type {type}")

    subject = email_content_config[type]["subject"][email_language]
    template_str = ""
    available_email_language = "en"
    template_file_name = email_content_config[type]["template_name"]
    link = email_content_config[type]["url"] + token
    if os.path.isfile(
        Path(settings.EMAIL_TEMPLATES_DIR) / f"{template_file_name}_{email_language}.html"
    ):
        available_email_language = email_language
    try:
        with open(
            Path(settings.EMAIL_TEMPLATES_DIR)
            / f"{template_file_name}_{available_email_language}.html"
        ) as f:
            template_str = f.read()
    except OSError:
        print(f"No template for language {available_email_language}")

    send_email_(
        email_to=email_to,
        subject_template=subject,
        html_template=template_str,
        environment={
            "project_name": settings.PROJECT_NAME.upper(),
            "name": name,
            "surname": surname,
            "email": email_to,
            "valid_hours": settings.EMAIL_TOKEN_EXPIRE_HOURS,
            "url": link,
        },
    )


def generate_token(email: str) -> str:
    delta = timedelta(hours=settings.EMAIL_TOKEN_EXPIRE_HOURS)
    now = datetime.utcnow()
    expires = now + delta
    exp = expires.timestamp()
    encoded_jwt = jwt.encode(
        {"exp": exp, "nbf": now, "sub": email},
        settings.API_SECRET_KEY,
        algorithm="HS256",
    )
    return encoded_jwt


def verify_token(token: str) -> Optional[str]:
    try:
        decoded_token = jwt.decode(token, settings.API_SECRET_KEY, algorithms=["HS256"])
        return decoded_token["sub"]
    except jwt.JWTError:
        return None


def return_geojson_or_geobuf(
    features: Any,
    return_type: str = "geojson",
) -> Any:
    """
    Return geojson or geobuf
    """

    if return_type == "geojson":
        return json.loads(json.dumps(features))
    elif return_type == "geobuf":
        return Response(bytes(geobuf.encode(features)), media_type=MimeTypes.geobuf.value)
    elif return_type == "db_geobuf":
        return Response(bytes(features))
    else:
        raise HTTPException(status_code=400, detail="Invalid return type")


def to_feature_collection(
    sql_result: Any,
    geometry_name: str = "geom",
    geometry_type: str = "wkb",  # wkb | geojson (wkb is postgis geometry which is stored as hex)
    exclude_properties: List = [],
) -> FeatureCollection:
    """
    Generic method to convert sql result to geojson. Geometry field is expected to be in geojson or postgis hex format.
    """
    if not isinstance(sql_result, list):
        sql_result = [sql_result]

    exclude_properties.append(geometry_name)
    features = []
    for row in sql_result:
        if not isinstance(row, dict):
            dict_row = dict(row)
        else:
            dict_row = row
        geometry = None
        if geometry_type == "wkb":
            geometry = to_shape(dict_row[geometry_name])
        elif geometry_type == "geojson":
            geometry = geojsonloads(dict_row[geometry_name])

        features.append(
            Feature(
                id=dict_row.get("gid") or dict_row.get("id") or 0,
                geometry=geometry,
                properties=without_keys(dict_row, exclude_properties),
            )
        )
    return FeatureCollection(features)


def encode_r5_grid(grid_data: Any) -> bytes:
    """
    Encode raster grid data
    """
    grid_type = "ACCESSGR"
    grid_type_binary = str.encode(grid_type)
    array = np.array(
        [
            grid_data["version"],
            grid_data["zoom"],
            grid_data["west"],
            grid_data["north"],
            grid_data["width"],
            grid_data["height"],
            grid_data["depth"],
        ],
        dtype=np.int32,
    )
    header_bin = array.tobytes()
    # - reshape the data
    grid_size = grid_data["width"] * grid_data["height"]
    data = grid_data["data"].reshape(grid_data["depth"], grid_size)
    reshaped_data = np.array([])
    for i in range(grid_data["depth"]):
        reshaped_data = np.append(reshaped_data, np.diff(data[i], prepend=0))
    data = reshaped_data.astype(np.int32)
    z_diff_bin = data.tobytes()

    # - encode metadata
    metadata = {
        "accessibility": grid_data.get("accessibility", {}),
        "errors": grid_data.get("errors", []),
        "warnings": grid_data.get("warnings", []),
        "pathSummaries": grid_data.get("pathSummaries", []),
        "scenarioApplicationWarnings": grid_data.get("scenarioApplicationWarnings", []),
        "scenarioApplicationInfo": grid_data.get("scenarioApplicationInfo", []),
    }
    metadata_bin = json.dumps(metadata).encode("utf-8")

    binary_output = b"".join([grid_type_binary, header_bin, z_diff_bin, metadata_bin])
    return binary_output


def decode_r5_grid(grid_data_buffer: bytes) -> Any:
    """
    Decode R5 grid data
    """
    CURRENT_VERSION = 0
    HEADER_ENTRIES = 7
    HEADER_LENGTH = 9  # type + entries
    TIMES_GRID_TYPE = "ACCESSGR"

    # -- PARSE HEADER
    ## - get header type
    header = {}
    header_data = np.frombuffer(grid_data_buffer, count=8, dtype=np.byte)
    header_type = "".join(map(chr, header_data))
    if header_type != TIMES_GRID_TYPE:
        raise ValueError("Invalid grid type")
    ## - get header data
    header_raw = np.frombuffer(grid_data_buffer, count=HEADER_ENTRIES, offset=8, dtype=np.int32)
    version = header_raw[0]
    if version != CURRENT_VERSION:
        raise ValueError("Invalid grid version")
    header["zoom"] = header_raw[1]
    header["west"] = header_raw[2]
    header["north"] = header_raw[3]
    header["width"] = header_raw[4]
    header["height"] = header_raw[5]
    header["depth"] = header_raw[6]
    header["version"] = version

    # -- PARSE DATA --
    gridSize = header["width"] * header["height"]
    # - skip the header
    data = np.frombuffer(
        grid_data_buffer,
        offset=HEADER_LENGTH * 4,
        count=gridSize * header["depth"],
        dtype=np.int32,
    )
    # - reshape the data
    data = data.reshape(header["depth"], gridSize)
    reshaped_data = np.array([])
    for i in range(header["depth"]):
        reshaped_data = np.append(reshaped_data, data[i].cumsum())
    data = reshaped_data
    # - decode metadata
    raw_metadata = np.frombuffer(
        grid_data_buffer,
        offset=(HEADER_LENGTH + header["width"] * header["height"] * header["depth"]) * 4,
        dtype=np.int8,
    )
    metadata = json.loads(raw_metadata.tostring())

    return header | metadata | {"data": data, "errors": [], "warnings": []}


@njit(cache=True)
def compute_single_value_surface(width, height, depth, data, percentile) -> Any:
    """
    Compute single value surface
    """
    if data is None or width is None or height is None or depth is None:
        return None
    grid_size = width * height
    surface = np.empty(grid_size)
    TRAVEL_TIME_PERCENTILES = [5, 25, 50, 75, 95]
    percentile_index = 0
    if depth == 1:
        percentile = 5  # Walking and cycling
    closest_diff = math.inf
    for index, p in enumerate(TRAVEL_TIME_PERCENTILES):
        current_diff = abs(p - percentile)
        if current_diff < closest_diff:
            percentile_index = index
            closest_diff = current_diff
    for y in np.arange(height):
        for x in np.arange(width):
            index = y * width + x
            if (
                x >= 0
                and x < width
                and y >= 0
                and y < height
                and percentile_index >= 0
                and percentile_index < depth
            ):
                coord = data[(percentile_index * grid_size) + (y * width) + x]
            else:
                coord = math.inf

            surface[index] = coord
    return surface


@njit(cache=True)
def group_opportunities_multi_isochrone(
    west,
    north,
    width,
    surface,
    get_population_sum_pixel,
    get_population_sum_population,
    get_population_sub_study_area_id,
    sub_study_areas_ids,
    MAX_TIME=120,
):
    """
    Return a list of population count for every minute and study-area/polygon
    """

    population_grid_count = np.zeros((len(sub_study_areas_ids), MAX_TIME))
    # - loop population
    for idx, pixel in enumerate(get_population_sum_pixel):
        pixel_x = pixel[1]
        pixel_y = pixel[0]
        x = pixel_x - west
        y = pixel_y - north
        width = width
        index = y * width + x
        time_cost = surface[index]
        if (
            time_cost < 2147483647
            and get_population_sum_population[idx] > 0
            and time_cost <= MAX_TIME
        ):
            for id_sub_study_area_id, sub_study_area_id in enumerate(sub_study_areas_ids):
                if get_population_sub_study_area_id[idx] == sub_study_area_id:
                    population_grid_count[id_sub_study_area_id][
                        int(time_cost) - 1
                    ] += get_population_sum_population[idx]

    for idx, population_per_study_area in enumerate(population_grid_count):
        population_grid_count[idx] = np.cumsum(population_per_study_area)
        population_grid_count[idx][population_grid_count[idx] < 5] = 0

    return population_grid_count


<<<<<<< HEAD
@njit
=======
@njit(cache=True)
def group_opportunities_single_isochrone(
    west,
    north,
    width,
    surface,
    get_population_sum_pixel,
    get_population_sum_population,
    get_poi_one_entrance_sum_pixel,
    get_poi_one_entrance_sum_category,
    get_poi_one_entrance_sum_cnt,
    get_poi_more_entrance_sum_pixel,
    get_poi_more_entrance_sum_category,
    get_poi_more_entrance_sum_name,
    get_poi_more_entrance_sum_cnt,
    MAX_TIME=120,
):
    """
    Return a list of amenity count for every minute
    """
    population_grid_count = np.zeros(MAX_TIME)
    # - loop population
    for idx, pixel in enumerate(get_population_sum_pixel):
        pixel_x = pixel[1]
        pixel_y = pixel[0]
        x = pixel_x - west
        y = pixel_y - north
        width = width
        index = y * width + x
        time_cost = surface[index]
        if (
            time_cost < 2147483647
            and get_population_sum_population[idx] > 0
            and time_cost <= MAX_TIME
        ):
            population_grid_count[int(time_cost) - 1] += get_population_sum_population[idx]
    population_grid_count = np.cumsum(population_grid_count)
    population_grid_count[population_grid_count < 5] = 0

    # - loop poi_one_entrance
    poi_one_entrance_list = []
    poi_one_entrance_grid_count = []
    for idx, pixel in enumerate(get_poi_one_entrance_sum_pixel):
        if idx == 0:
            continue
        idx = idx - 1
        pixel_x = pixel[1]
        pixel_y = pixel[0]
        x = pixel_x - west
        y = pixel_y - north
        width = width
        index = y * width + x
        category = get_poi_one_entrance_sum_category[idx]

        if category not in poi_one_entrance_list:
            poi_one_entrance_list.append(category)
            poi_one_entrance_grid_count.append(np.zeros(MAX_TIME))

        time_cost = surface[index]
        if time_cost < 2147483647 and time_cost <= MAX_TIME:
            count = get_poi_one_entrance_sum_cnt[idx]
            poi_one_entrance_grid_count[poi_one_entrance_list.index(category)][
                int(time_cost) - 1
            ] += count

    for index, value in enumerate(poi_one_entrance_grid_count):
        poi_one_entrance_grid_count[index] = np.cumsum(value)

    # - loop poi_more_entrance
    visited_more_entrance_categories = []
    poi_more_entrance_list = []
    poi_more_entrance_grid_count = []
    for idx, pixel in enumerate(get_poi_more_entrance_sum_pixel):
        if idx == 0:
            continue
        idx = idx - 1
        pixel_x = pixel[1]
        pixel_y = pixel[0]
        x = pixel_x - west
        y = pixel_y - north
        width = width
        index = y * width + x
        category = get_poi_more_entrance_sum_category[idx]
        name = get_poi_more_entrance_sum_name[idx]

        if category not in poi_more_entrance_list:
            poi_more_entrance_list.append(category)
            poi_more_entrance_grid_count.append(np.zeros(MAX_TIME))

        time_cost = surface[index]
        category_name = f"{category}_{name}"
        if (
            time_cost < 2147483647
            and category_name not in visited_more_entrance_categories
            and time_cost <= MAX_TIME
        ):
            count = get_poi_more_entrance_sum_cnt[idx]
            poi_more_entrance_grid_count[poi_more_entrance_list.index(category)][
                int(time_cost) - 1
            ] += count
            visited_more_entrance_categories.append(category_name)

    for index, value in enumerate(poi_more_entrance_grid_count):
        poi_more_entrance_grid_count[index] = np.cumsum(value)

    return (
        population_grid_count,
        poi_one_entrance_list,
        poi_one_entrance_grid_count,
        poi_more_entrance_list,
        poi_more_entrance_grid_count,
    )


@njit(cache=True)
>>>>>>> 92009225
def is_inside_sm(polygon, point):
    length = len(polygon) - 1
    dy2 = point[1] - polygon[0][1]
    intersections = 0
    ii = 0
    jj = 1

    while ii < length:
        dy = dy2
        dy2 = point[1] - polygon[jj][1]

        # consider only lines which are not completely above/bellow/right from the point
        if dy * dy2 <= 0.0 and (point[0] >= polygon[ii][0] or point[0] >= polygon[jj][0]):

            # non-horizontal line
            if dy < 0 or dy2 < 0:
                F = dy * (polygon[jj][0] - polygon[ii][0]) / (dy - dy2) + polygon[ii][0]

                if (
                    point[0] > F
                ):  # if line is left from the point - the ray moving towards left, will intersect it
                    intersections += 1
                elif point[0] == F:  # point on line
                    return 2

            # point on upper peak (dy2=dx2=0) or horizontal line (dy=dy2=0 and dx*dx2<=0)
            elif dy2 == 0 and (
                point[0] == polygon[jj][0]
                or (dy == 0 and (point[0] - polygon[ii][0]) * (point[0] - polygon[jj][0]) <= 0)
            ):
                return 2

        ii = jj
        jj += 1

    # print 'intersections =', intersections
    return intersections & 1


@njit(parallel=True)
def is_inside_sm_parallel(points, polygon):
    ln = len(points)
    D = np.empty(ln, dtype=numba.boolean)
    for i in numba.prange(ln):
        D[i] = is_inside_sm(polygon, points[i])
    return D


@njit(cache=True)
def z_scale(z):
    """
    2^z represents the tile number. Scale that by the number of pixels in each tile.
    """
    PIXELS_PER_TILE = 256
    return 2 ** z * PIXELS_PER_TILE


@njit(cache=True)
def pixel_to_longitude(pixel_x, zoom):
    """
    Convert pixel x coordinate to longitude
    """
    return (pixel_x / z_scale(zoom)) * 360 - 180


@njit(cache=True)
def pixel_to_latitude(pixel_y, zoom):
    """
    Convert pixel y coordinate to latitude
    """
    lat_rad = math.atan(math.sinh(math.pi * (1 - (2 * pixel_y) / z_scale(zoom))))
    return lat_rad * 180 / math.pi


@njit(cache=True)
def coordinate_from_pixel(input, zoom, round_int=False, web_mercator=False):
    """
    Convert pixel coordinate to longitude and latitude
    """
    if web_mercator:
        x = pixel_x_to_web_mercator_x(input[0], zoom)
        y = pixel_y_to_web_mercator_y(input[1], zoom)
    else:
        x = pixel_to_longitude(input[0], zoom)
        y = pixel_to_latitude(input[1], zoom)
    if round_int:
        x = round(x)
        y = round(y)

    return [x, y]


def coordinate_to_pixel(input, zoom, return_dict=True, round_int=False, web_mercator=False):
    """
    Convert coordinate to pixel coordinate
    """
    if web_mercator:
        x = web_mercator_x_to_pixel_x(input[0], zoom)
        y = web_mercator_y_to_pixel_y(input[1], zoom)
    else:
        x = longitude_to_pixel(input[0], zoom)
        y = latitude_to_pixel(input[1], zoom)
    if round_int:
        x = round(x)
        y = round(y)
    if return_dict:
        return {"x": x, "y": y}
    else:
        return [x, y]


def longitude_to_pixel(longitude, zoom):
    return ((longitude + 180) / 360) * z_scale(zoom)


def latitude_to_pixel(latitude, zoom):
    lat_rad = (latitude * math.pi) / 180
    return ((1 - math.log(math.tan(lat_rad) + 1 / math.cos(lat_rad)) / math.pi) / 2) * z_scale(
        zoom
    )


@njit(cache=True)
def web_mercator_x_to_pixel_x(x, zoom):
    return (x + (40075016.68557849 / 2.0)) / (40075016.68557849 / (z_scale(zoom)))


@njit(cache=True)
def web_mercator_y_to_pixel_y(y, zoom):
    return (y - (40075016.68557849 / 2.0)) / (40075016.68557849 / (-1 * z_scale(zoom)))


@njit(cache=True)
def pixel_x_to_web_mercator_x(x, zoom):
    return x * (40075016.68557849 / (z_scale(zoom))) - (40075016.68557849 / 2.0)


@njit(cache=True)
def pixel_y_to_web_mercator_y(y, zoom):
    return y * (40075016.68557849 / (-1 * z_scale(zoom))) + (40075016.68557849 / 2.0)


def geometry_to_pixel(geometry, zoom):
    """
    Convert a geometry to pixel coordinate
    """
    pixel_coordinates = []
    if geometry["type"] == "Point":
        pixel_coordinates.append(
            coordinate_to_pixel(geometry["coordinates"], zoom, return_dict=False, round_int=True)
        )
    if geometry["type"] == "LineString":
        for coordinate in geometry["coordinates"]:

            pixel_coordinates.append(
                np.unique(
                    np.array(
                        coordinate_to_pixel(coordinate, zoom, return_dict=False, round_int=True)
                    ),
                    axis=0,
                )
            )
    elif geometry["type"] == "Polygon":
        for ring in geometry["coordinates"]:
            ring_pixels = np.unique(
                np.array(
                    [
                        coordinate_to_pixel(coord, zoom, return_dict=False, round_int=True)
                        for coord in ring
                    ]
                ),
                axis=0,
            )

            pixel_coordinates.append(ring_pixels)
    else:
        raise ValueError(f"Unsupported geometry type {geometry['type']}")

    return pixel_coordinates


project = pyproj.Transformer.from_crs(
    pyproj.CRS("EPSG:4326"), pyproj.CRS("EPSG:3857"), always_xy=True
).transform

unproject = pyproj.Transformer.from_crs(
    pyproj.CRS("EPSG:3857"), pyproj.CRS("EPSG:4326"), always_xy=True
).transform


def wgs84_to_web_mercator(geometry):
    return transform(project, geometry)


def web_mercator_to_wgs84(geometry):
    return transform(unproject, geometry)


def katana(geometry, threshold, count=0):
    """Split a Polygon into two parts across it's shortest dimension"""
    bounds = geometry.bounds
    width = bounds[2] - bounds[0]
    height = bounds[3] - bounds[1]
    if max(width, height) <= threshold or count == 250:
        # either the polygon is smaller than the threshold, or the maximum
        # number of recursions has been reached
        return [geometry]
    if height >= width:
        # split left to right
        a = box(bounds[0], bounds[1], bounds[2], bounds[1] + height / 2)
        b = box(bounds[0], bounds[1] + height / 2, bounds[2], bounds[3])
    else:
        # split top to bottom
        a = box(bounds[0], bounds[1], bounds[0] + width / 2, bounds[3])
        b = box(bounds[0] + width / 2, bounds[1], bounds[2], bounds[3])
    result = []
    for d in (
        a,
        b,
    ):
        c = geometry.intersection(d)
        if not isinstance(c, GeometryCollection):
            c = [c]
        for e in c:
            if isinstance(e, (Polygon, MultiPolygon)):
                result.extend(katana(e, threshold, count + 1))
    if count > 0:
        return result
    # convert multipart into singlepart
    final_result = []
    for g in result:
        if isinstance(g, MultiPolygon):
            final_result.extend(g)
        else:
            final_result.append(g)
    return final_result


def without_keys(d, keys):
    """
    Omit keys from a dict
    """
    return {x: d[x] for x in d if x not in keys}


def delete_file(file_path: str) -> None:
    """Delete file from disk."""
    try:
        os.remove(file_path)
    except OSError as e:
        pass


def delete_dir(dir_path: str) -> None:
    """Delete file from disk."""
    try:
        shutil.rmtree(dir_path)
    except OSError as e:
        pass


def create_dir(dir_path: str) -> None:
    """Create directory if it does not exist."""
    if not os.path.exists(dir_path):
        os.makedirs(dir_path)


def clean_unpacked_zip(dir_path: str, zip_path: str) -> None:
    """Delete unpacked zip file and directory."""
    delete_dir(dir_path)
    delete_file(zip_path)


def print_hashtags():
    print(
        "#################################################################################################################"
    )


def print_info(message: str):
    print(f"[bold green]INFO[/bold green]: {message}")


def print_warning(message: str):
    print(f"[bold red]WARNING[/bold red]: {message}")


def tablify(s):

    # Replace file suffix dot with underscore

    s = s.replace(".", "_")

    # Remove all non-word characters (everything except numbers and letters)
    s = re.sub(r"[^\w\s]", "", s)

    # Replace all runs of whitespace with a single underscore
    s = re.sub(r"\s+", "_", s)

    # Lowercase to prevent having uppercase in table name
    s = s.lower()

    return s


def generate_static_layer_table_name(prefix: str = None):
    if prefix:
        prefix = tablify(prefix)
        # Add sl to prevent havin numbers at the beginning of the table name
        table_name = "sl_" + prefix + "_" + uuid.uuid4().hex
        # The table name limit is 63
        table_name = table_name[:63]
        return table_name
    else:
        return "static_layer_" + uuid.uuid4().hex


def convert_postgist_to_4326(data_frame):
    data_frame.to_crs(epsg=4326, inplace=True)
    data_frame.set_crs(epsg=4326)


def get_file_suffix(file_path):
    # Eg: .zip
    return os.path.splitext(file_path)[-1].lower()


def save_file(data_file: UploadFile):
    """
    Save file to temp directory.
    """
    file_suffix = get_file_suffix(data_file.filename)

    real_file_size = 0
    temp: IO = NamedTemporaryFile(delete=False, suffix=file_suffix)
    for chunk in data_file.file:
        real_file_size += len(chunk)
        if real_file_size > MaxUploadFileSize.max_upload_poi_file_size.value:
            temp.close()
            delete_file(temp.name)
            raise HTTPException(
                status_code=status.HTTP_413_REQUEST_ENTITY_TOO_LARGE,
                detail="The uploaded file size is to big the largest allowd size is %s MB."
                % round(MaxUploadFileSize.max_upload_poi_file_size / 1024.0 ** 2, 2),
            )

        temp.write(chunk)
    temp.close()

    return temp.name


def get_zip_directories(zip_file_dir):
    """
    List directories of zip file
    """
    with zipfile.ZipFile(zip_file_dir) as zip_file:
        return [directory for directory in zip_file.namelist() if directory.endswith("/")]


def get_geopandas_uri(file_path):
    file_type = get_file_suffix(file_path)
    if file_type == ".zip":
        file_uri = "zip://" + file_path
        directories = get_zip_directories(file_path)
        if len(directories) == 1:
            # It has only one directory. Let's open it.
            directory = directories[0].replace("/", "")
            file_uri = file_uri + "!" + directory
        elif len(directories) > 1:
            raise HTTPException(
                status_code=400, detail="Several directories inside zip file is not supported."
            )
        else:
            pass
    else:
        file_uri = file_path

    return file_uri


def geopandas_read_file(data_file: UploadFile):
    file_type = get_file_suffix(data_file.filename)
    if file_type != ".zip":
        # Not zip file, don't save it to disk, Open it directly.
        try:
            return geopandas.read_file(data_file.file)
        except Exception as e:
            raise e
    else:
        temp_file_path = save_file(data_file)
        # Generate file path. eg: zip://temp/some_name.zip!some_directory
        file_uri = get_geopandas_uri(temp_file_path)
        try:
            return geopandas.read_file(file_uri)

        except HTTPException as e:
            # It's an HTTP Exception! So raise it to the endpoint.
            raise e

        except Exception as e:
            print(e)
            raise HTTPException(status_code=400, detail="Could not parse file.")

        finally:
            delete_file(temp_file_path)


# https://github.com/uber/h3/issues/275#issuecomment-976886644
def _cover_polygon_h3(polygon: Polygon, resolution: int):
    """
    Return the set of H3 cells at the specified resolution which completely cover the input polygon.
    """
    result_set = set()
    # Hexes for vertices
    vertex_hexes = [h3.geo_to_h3(t[1], t[0], resolution) for t in list(polygon.exterior.coords)]
    # Hexes for edges (inclusive of vertices)
    for i in range(len(vertex_hexes) - 1):
        result_set.update(h3.h3_line(vertex_hexes[i], vertex_hexes[i + 1]))
    # Hexes for internal area
    result_set.update(
        list(h3.polyfill(geometry.mapping(polygon), resolution, geo_json_conformant=True))
    )
    return result_set


def create_h3_grid(
    geometry: geometry, h3_resolution: int, return_h3_geometries=False, return_h3_centroids=False
):
    """Create a list of H3 indexes

    :param geometry: Shapely geometry to create H3 indexes for.
    :param h3_resolution: H3 resolution.
    :param return_h3_geometries: If true, return a GeoDataFrame with the H3 indexes and the corresponding geometries

    :return: List of H3 indexes in a GeoDataFrame.
    """

    h3_indexes_gdf = geopandas.GeoDataFrame(columns=["h3_index"])

    h3_indexes = []
    if geometry.geom_type == "Polygon":
        h3_index = _cover_polygon_h3(geometry, h3_resolution)
        h3_indexes.extend(h3_index)
    elif geometry.geom_type == "MultiPolygon":
        for polygon in geometry.geoms:
            h3_index = _cover_polygon_h3(polygon, h3_resolution)
            h3_indexes.extend(h3_index)
    h3_indexes = list(set(h3_indexes))

    h3_indexes_gdf["h3_index"] = h3_indexes

    if return_h3_geometries:
        if return_h3_centroids:
            h3_indexes_gdf["geometry"] = h3_indexes_gdf["h3_index"].apply(
                lambda x: Point(reversed(h3.h3_to_geo(h=x)))
            )
        else:
            h3_indexes_gdf["geometry"] = h3_indexes_gdf["h3_index"].apply(
                lambda x: Polygon(h3.h3_to_geo_boundary(h=x, geo_json=True))
            )
        h3_indexes_gdf.set_crs(epsg=4326, inplace=True)

    return h3_indexes_gdf


def merge_dicts(*dicts):
    """
    Recursively merge any number of dictionaries.
    """
    merged_dict = {}
    for d in dicts:
        for key, value in d.items():
            if (
                key in merged_dict
                and isinstance(merged_dict[key], dict)
                and isinstance(value, dict)
            ):
                merged_dict[key] = merge_dicts(merged_dict[key], value)
            else:
                merged_dict[key] = value
    return merged_dict

def remove_keys(dictionary, keys_to_remove):
    """_summary_
    Remove keys and returns a copy of the dictionary.
    """
    new_dict = dictionary.copy()
    for key in keys_to_remove:
        if key in new_dict:
            new_dict.pop(key)
    return new_dict


def timing(f):
    @wraps(f)
    def wrap(*args, **kw):
        ts = time.time()
        result = f(*args, **kw)
        te = time.time()
        total_time = te - ts
        if total_time > 1:
            total_time = round(total_time, 2)
            total_time_string = f"{total_time} seconds"
        else:
            time_miliseconds = int((total_time) * 1000)
            total_time_string = f"{time_miliseconds} miliseconds"

        print(f"func: {f.__name__} took: {total_time_string}")

        return result

    return wrap


def get_random_string(length):
    # choose from all lowercase letter
    letters = string.ascii_lowercase
    return ''.join(random.choice(letters) for i in range(length))
    <|MERGE_RESOLUTION|>--- conflicted
+++ resolved
@@ -413,10 +413,6 @@
 
     return population_grid_count
 
-
-<<<<<<< HEAD
-@njit
-=======
 @njit(cache=True)
 def group_opportunities_single_isochrone(
     west,
@@ -532,7 +528,6 @@
 
 
 @njit(cache=True)
->>>>>>> 92009225
 def is_inside_sm(polygon, point):
     length = len(polygon) - 1
     dy2 = point[1] - polygon[0][1]
