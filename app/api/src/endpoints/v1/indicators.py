--- conflicted
+++ resolved
@@ -274,21 +274,8 @@
     result = AsyncResult(task_id, app=celery_app)
     if result.ready():
         try:
-<<<<<<< HEAD
-            task_results = result.get()
-            if task_type == "isochrone":
-                response = Response(
-                    bytes(binascii.unhexlify(bytes(task_results, "utf-8"))),
-                    media_type="application/octet-stream",
-                )
-                return response
-            else:
-                result = return_geojson_or_geobuf(result.get(), return_type.value)
-                return result
-=======
             result = result.get()
             return read_results(result, return_type.value)
->>>>>>> 7b5b89bf
         except Exception as e:
             raise HTTPException(status_code=500, detail="Task failed")
 
