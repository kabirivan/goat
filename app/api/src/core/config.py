import secrets
from typing import Any, Dict, List, Optional, Union

from pydantic import AnyHttpUrl, BaseSettings, EmailStr, HttpUrl, PostgresDsn, validator


class AsyncPostgresDsn(PostgresDsn):
    allowed_schemes = {"postgres+asyncpg", "postgresql+asyncpg"}


# For old versions of SQLAlchemy (< 1.4)
class SyncPostgresDsn(PostgresDsn):
    allowed_schemes = {"postgresql", "postgresql+psycopg2", "postgresql+pg8000"}


class Settings(BaseSettings):
    API_V1_STR: str = "/api/v1"
    API_SECRET_KEY: str = secrets.token_urlsafe(32)
    # 60 minutes * 24 hours * 8 days = 8 days
    ACCESS_TOKEN_EXPIRE_MINUTES: int = 60 * 24 * 8
    SERVER_NAME: str
    SERVER_HOST: AnyHttpUrl
    # BACKEND_CORS_ORIGINS is a JSON-formatted list of origins
    # e.g: '["http://localhost", "http://localhost:4200", "http://localhost:3000", \
    # "http://localhost:8080", "http://local.dockertoolbox.tiangolo.com"]'
    BACKEND_CORS_ORIGINS: List[AnyHttpUrl] = [
        "http://localhost",
<<<<<<< HEAD
        "http://localhost:8000",
        "http://localhost:1024",
=======
>>>>>>> 0af3e776
        "https://dashboard.plan4better.de",
        "https://dashboard-dev.plan4better.de",
        "https://citizens.plan4better.de"
    ]

    @validator("BACKEND_CORS_ORIGINS", pre=True)
    def assemble_cors_origins(cls, v: Union[str, List[str]]) -> Union[List[str], str]:
        if isinstance(v, str) and not v.startswith("["):
            return [i.strip() for i in v.split(",")]
        elif isinstance(v, (list, str)):
            return v
        raise ValueError(v)

    PROJECT_NAME: str
    SENTRY_DSN: Optional[HttpUrl] = None

    @validator("SENTRY_DSN", pre=True)
    def sentry_dsn_can_be_blank(cls, v: str) -> Optional[str]:
        if len(v) == 0:
            return None
        return v

    POSTGRES_SERVER: str
    POSTGRES_USER: str
    POSTGRES_PASSWORD: str
    POSTGRES_DB: str
    POSTGRES_DATABASE_URI: str = None

    @validator("POSTGRES_DATABASE_URI", pre=True)
    def postgres_database_uri_(cls, v: Optional[str], values: Dict[str, Any]) -> Any:
        return f'postgresql://{values.get("POSTGRES_USER")}:{values.get("POSTGRES_PASSWORD")}@{values.get("POSTGRES_SERVER")}:5432/{values.get("POSTGRES_DB")}'

    ASYNC_SQLALCHEMY_DATABASE_URI: Optional[AsyncPostgresDsn] = None

    @validator("ASYNC_SQLALCHEMY_DATABASE_URI", pre=True)
    def assemble_async_db_connection(cls, v: Optional[str], values: Dict[str, Any]) -> Any:
        if isinstance(v, str):
            return v
        return AsyncPostgresDsn.build(
            scheme="postgresql+asyncpg",
            user=values.get("POSTGRES_USER"),
            password=values.get("POSTGRES_PASSWORD"),
            host=values.get("POSTGRES_SERVER"),
            path=f"/{values.get('POSTGRES_DB') or ''}",
        )

    SQLALCHEMY_DATABASE_URI: Optional[SyncPostgresDsn] = None

    @validator("SQLALCHEMY_DATABASE_URI", pre=True)
    def assemble_db_connection(cls, v: Optional[str], values: Dict[str, Any]) -> Any:
        if isinstance(v, str):
            return v
        return SyncPostgresDsn.build(
            scheme="postgresql",
            user=values.get("POSTGRES_USER"),
            password=values.get("POSTGRES_PASSWORD"),
            host=values.get("POSTGRES_SERVER"),
            path=f"/{values.get('POSTGRES_DB') or ''}",
        )

    SMTP_TLS: Optional[bool] = True
    SMTP_PORT: Optional[int] = 587
    SMTP_HOST: Optional[str] = "smtp.office365.com"
    SMTP_USER: Optional[str] = None
    SMTP_PASSWORD: Optional[str] = None
    EMAILS_FROM_EMAIL: Optional[EmailStr] = None
    EMAILS_FROM_NAME: Optional[str] = None

    @validator("EMAILS_FROM_NAME")
    def get_project_name(cls, v: Optional[str], values: Dict[str, Any]) -> str:
        if not v:
            return values["PROJECT_NAME"].upper()
        return v

    EMAIL_TOKEN_EXPIRE_HOURS: int = 2
    EMAIL_TEMPLATES_DIR: str = "/app/src/templates/email/build"
    LAYER_TEMPLATES_DIR: str = "/app/src/templates/layer"
    EMAILS_ENABLED: bool = False

    @validator("EMAILS_ENABLED", pre=True)
    def get_emails_enabled(cls, v: bool, values: Dict[str, Any]) -> bool:
        return bool(
            values.get("SMTP_HOST") and values.get("SMTP_PORT") and values.get("EMAILS_FROM_EMAIL")
        )

    FIRST_ORGANIZATION: str
    FIRST_SUPERUSER_NAME: str
    FIRST_SUPERUSER_SURNAME: str
    FIRST_SUPERUSER_PASSWORD: str
    FIRST_SUPERUSER_EMAIL: Optional[str] = "administrator@plan4better.de"
    FIRST_SUPERUSER_STORAGE: Optional[int] = 500000  # In kilobytes
    FIRST_SUPERUSER_ACTIVE_STUDY_AREA_ID: int = 91620000
    FIRST_SUPERUSER_ACTIVE_DATA_UPLOAD_IDS: List[int] = []
    FIRST_SUPERUSER_LIMIT_SCENARIOS: int = 50
    FIRST_SUPERUSER_LANGUAGE_PREFERENCE: str = "en"

    POSTGRES_DB_STAGING: Optional[str] = "goat"
    POSTGRES_SERVER_STAGING: Optional[str] = "localhost"
    POSTGRES_USER_STAGING: Optional[str] = "postgres"
    POSTGRES_PASSWORD_STAGING: Optional[str] = "secret"
    POSTGRES_OUTER_PORT_STAGING: Optional[int] = 5432

    POSTGRES_FUNCTIONS_SCHEMA: Optional[str] = "basic"

    DEMO_USER_STUDY_AREA_ID: Optional[int] = 91620000  # Munich
    DEMO_USER_SCENARIO_LIMIT: Optional[int] = 5
    DEMO_USER_STORAGE: Optional[int] = 0  # In kilobytes
    DEMO_USER_DEACTIVATION_DAYS: Optional[int] = 30
    USERS_OPEN_REGISTRATION: bool = False
    # Tile / Table config
    TILE_RESOLUTION: int = 4096
    TILE_BUFFER: int = 256
    MAX_FEATURES_PER_TILE: int = 10000
    DEFAULT_MINZOOM: int = 0
    DEFAULT_MAXZOOM: int = 22

    # R5 config
    R5_HOST: str = None

    R5_MONGO_DB_URL: Optional[str] = None

    @validator("R5_MONGO_DB_URL", pre=True)
    def r5_mongodb_url(cls, v: Optional[str], values: Dict[str, Any]) -> Any:
        # mongodb://172.17.0.1:27017/analysis
        return f'mongodb://{values.get("R5_HOST")}:27017/analysis'

    R5_API_URL: Optional[str] = None

    @validator("R5_API_URL", pre=True)
    def r5_api_url(cls, v: Optional[str], values: Dict[str, Any]) -> Any:
        return f'http://{values.get("R5_HOST")}/api'

    R5_AUTHORIZATION: str = None

    @validator("R5_AUTHORIZATION", pre=True)
    def r5_authorization(cls, v: Optional[str], values: Dict[str, Any]) -> Any:
        return f"Basic {v}="

    class Config:
        case_sensitive = True


settings = Settings()<|MERGE_RESOLUTION|>--- conflicted
+++ resolved
@@ -25,11 +25,6 @@
     # "http://localhost:8080", "http://local.dockertoolbox.tiangolo.com"]'
     BACKEND_CORS_ORIGINS: List[AnyHttpUrl] = [
         "http://localhost",
-<<<<<<< HEAD
-        "http://localhost:8000",
-        "http://localhost:1024",
-=======
->>>>>>> 0af3e776
         "https://dashboard.plan4better.de",
         "https://dashboard-dev.plan4better.de",
         "https://citizens.plan4better.de"
