--- conflicted
+++ resolved
@@ -186,13 +186,10 @@
     # path_traveltime_matrices
     TRAVELTIME_MATRICES_PATH: str = "/app/src/cache/traveltime_matrices"
     OPPORTUNITY_MATRICES_PATH: str = "/app/src/cache/opportunity_matrices"
-<<<<<<< HEAD
     AGGREGATING_MATRICES_PATH: str = "/app/src/cache/opportunity/grid"
-=======
     ANALYSIS_UNIT_PATH: str = "/app/src/cache/analysis_unit"
     OPPORTUNITY_PATH: str = "/app/src/cache/opportunity"
     
->>>>>>> 1debc691
     HEATMAP_MULTIPROCESSING_BULK_SIZE = 50
 
     # Celery config
@@ -207,12 +204,8 @@
             return {
                 "broker_transport_options": {"region": aws_region or "eu-central-1"},
             }
-<<<<<<< HEAD
         else:
             return {}
-=======
-        return v
->>>>>>> 1debc691
 
     @validator("R5_API_URL", pre=True)
     def r5_api_url(cls, v: Optional[str], values: Dict[str, Any]) -> Any:
@@ -225,19 +218,11 @@
         return f"Basic {v}="
 
     # AWS Client 
-<<<<<<< HEAD
-    AWS_BUCKET_NAME: str = None
-    AWS_ACCESS_KEY_ID: str = None
-    AWS_SECRET_ACCESS_KEY: str = None
-    AWS_DEFAULT_REGION: str = None
-    S3_CLIENT: Optional[Any] = None
-=======
     # AWS_BUCKET_NAME: str = None
     # AWS_ACCESS_KEY_ID: str = None
     # AWS_SECRET_ACCESS_KEY: str = None
     # AWS_DEFAULT_REGION: str = None
     # S3_CLIENT: Optional[Any] = None
->>>>>>> 1debc691
     # @validator("S3_CLIENT", pre=True)
     # def assemble_s3_client(cls, v: Optional[str], values: Dict[str, Any]) -> Any:
     #     if isinstance(v, str):
