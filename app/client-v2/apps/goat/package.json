{
  "name": "@p4b/goat",
  "version": "0.0.1",
  "private": true,
  "scripts": {
    "dev": "cross-env NODE_OPTIONS='--inspect' next dev -p 3000",
    "build": "next build",
    "start": "next start",
    "lint": "next lint"
  },
  "dependencies": {
    "@emotion/cache": "latest",
    "@emotion/react": "latest",
    "@emotion/styled": "latest",
    "@mui/icons-material": "latest",
    "@mui/material": "latest",
    "@p4b/ui": "workspace:*",
    "@reduxjs/toolkit": "^1.9.5",
    "@types/mapbox-gl": "^2.7.11",
    "axios": "^1.4.0",
    "cross-env": "^7.0.3",
    "geojson": "^0.5.0",
    "mapbox-gl": "^2.15.0",
    "maplibre-gl": "^3.1.0",
    "next": "v13.4.10",
    "next-auth": "^4.22.1",
    "next-i18next": "^13.2.2",
    "react": "^18.2.0",
    "react-dom": "^18.2.0",
    "react-map-gl": "^7.1.2",
    "react-redux": "^8.1.1",
<<<<<<< HEAD
    "tss-react": "latest"
=======
    "swr": "^2.2.0",
    "tss-react": "latest",
    "zod": "^3.21.4"
>>>>>>> 430d387a
  },
  "devDependencies": {
    "@p4b/config": "workspace:*",
    "@p4b/tsconfig": "workspace:*",
    "@playwright/test": "^1.33.0",
    "@types/node": "^20.1.5",
    "@types/react": "^18.2.0",
    "@types/react-dom": "^18.2.0",
    "typescript": "^5.0.4"
  }
}<|MERGE_RESOLUTION|>--- conflicted
+++ resolved
@@ -29,13 +29,9 @@
     "react-dom": "^18.2.0",
     "react-map-gl": "^7.1.2",
     "react-redux": "^8.1.1",
-<<<<<<< HEAD
-    "tss-react": "latest"
-=======
     "swr": "^2.2.0",
     "tss-react": "latest",
     "zod": "^3.21.4"
->>>>>>> 430d387a
   },
   "devDependencies": {
     "@p4b/config": "workspace:*",
