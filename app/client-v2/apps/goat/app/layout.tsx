import AuthCheck from "@/components/AuthCheck";
import ThemeRegistry from "@/lib/ThemeRegistry";
import AuthProvider from "@/lib/context/AuthProvider";
import Provider from "@/lib/context/StoreProvider";
import type { Metadata } from "next";

import "../styles/globals.css";

export const metadata: Metadata = {
  title: {
    template: "%s | GOAT",
    default: "GOAT",
  },
  description: "Geo Open Accessibiliy Tool",
};

export default function RootLayout({ children }: { children: React.ReactNode }) {
  return (
    <html lang="en">
      <body style={{ backgroundColor: "#f2f2f3" }}>
        <Provider>
          <AuthProvider>
<<<<<<< HEAD
            <ThemeRegistry>
              <div style={{ marginTop: "101px" }}>{children}</div>
            </ThemeRegistry>
=======
            <AuthCheck />
            <ThemeRegistry>{children}</ThemeRegistry>
>>>>>>> 88927fb7
          </AuthProvider>
        </Provider>
      </body>
    </html>
  );
}<|MERGE_RESOLUTION|>--- conflicted
+++ resolved
@@ -20,14 +20,8 @@
       <body style={{ backgroundColor: "#f2f2f3" }}>
         <Provider>
           <AuthProvider>
-<<<<<<< HEAD
-            <ThemeRegistry>
-              <div style={{ marginTop: "101px" }}>{children}</div>
-            </ThemeRegistry>
-=======
             <AuthCheck />
             <ThemeRegistry>{children}</ThemeRegistry>
->>>>>>> 88927fb7
           </AuthProvider>
         </Provider>
       </body>
