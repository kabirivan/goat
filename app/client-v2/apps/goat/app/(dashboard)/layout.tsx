--- conflicted
+++ resolved
@@ -120,21 +120,14 @@
 
 const useStyles = makeStyles({ name: { DashboardLayout } })(() => ({
   container: {
-<<<<<<< HEAD
-=======
-    width: "1168px",
->>>>>>> d9cf70d2
     minHeight: "100vh",
     marginTop: "52px",
-<<<<<<< HEAD
-=======
     "@media (max-width: 1714px)": {
       width: "90%",
     },
     "@media (max-width: 1500px)": {
       width: "90%",
     },
->>>>>>> d9cf70d2
     "@media (max-width: 1268px)": {
       paddingLeft: "50px",
     },
