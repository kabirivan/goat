import { redirect } from "next/navigation";

<<<<<<< HEAD
import { options } from "./api/auth/[...nextauth]/options";
import UserCard from "./components/UserCard";

export default async function Home() {
  const session = await getServerSession(options);

  return (
    <>
      {session ? (
        <UserCard user={session?.user} pagetype="Home" />
      ) : (
        <h1 className="text-5xl">You Shall Not Pass!</h1>
      )}
    </>
  );
=======
export default async function Home({}) {
  return redirect("/home");
>>>>>>> 6f620d0e
}<|MERGE_RESOLUTION|>--- conflicted
+++ resolved
@@ -1,23 +1,5 @@
 import { redirect } from "next/navigation";
 
-<<<<<<< HEAD
-import { options } from "./api/auth/[...nextauth]/options";
-import UserCard from "./components/UserCard";
-
-export default async function Home() {
-  const session = await getServerSession(options);
-
-  return (
-    <>
-      {session ? (
-        <UserCard user={session?.user} pagetype="Home" />
-      ) : (
-        <h1 className="text-5xl">You Shall Not Pass!</h1>
-      )}
-    </>
-  );
-=======
 export default async function Home({}) {
   return redirect("/home");
->>>>>>> 6f620d0e
 }