import Link from "@mui/material/Link";
import type { PageProps } from "keycloakify/login/pages/PageProps";
import { useRef, useState } from "react";
// eslint-disable-next-line @typescript-eslint/ban-ts-comment
// @ts-ignore
import ReCAPTCHA from "react-google-recaptcha";

<<<<<<< HEAD
import { Tooltip } from "@p4b/ui/components/DataDisplay/Tooltip";
import { useIsDarkModeEnabled } from "@p4b/ui/lib";
=======
import { Tooltip } from "@p4b/ui/components/Tooltip";
>>>>>>> 6f620d0e

import { makeStyles, Button, Text } from "../../theme";
import type { I18n } from "../i18n";
import type { KcContext } from "../kcContext";
import { UserProfileFormFields } from "./shared/UserProfileFormFields";

interface Steps {
  [key: number]: string[];
}

const steps: Steps = {
  1: ["firstName", "lastName", "country", "profession", "domain"],
  2: ["email", "username", "password", "password-confirm", "terms_and_conditions", "subscribe_to_newsletter"],
  3: [""], // verify email (last step). This step is not used in this form even though it's shown in the stepper
};

export default function RegisterUserProfile(
  props: PageProps<Extract<KcContext, { pageId: "register-user-profile.ftl" }>, I18n>
) {
  const isDarkModeEnabled = false;
  const { kcContext, i18n, doUseDefaultCss, Template } = props;
  const { url, messagesPerField, recaptchaRequired, recaptchaSiteKey } = kcContext;
  const { msg, msgStr } = i18n;
  const [activeStep, setActiveStep] = useState(0);
  const [isFormSubmittable, setIsFormSubmittable] = useState(false);
  const [isCaptchaValid, setIsCaptchaValid] = useState(false);
  const captchaRef = useRef(null);

  const { classes } = useStyles({
    activeStep,
  });

  const getIncrementedTabIndex = (() => {
    let counter = 1;
    return () => counter++;
  })();

  const handleNext = () => {
    setActiveStep((prevActiveStep) => prevActiveStep + 1);
  };

  const handleBack = () => {
    setActiveStep((prevActiveStep) => prevActiveStep - 1);
  };

  return (
    <Template
      {...{ kcContext, i18n, doUseDefaultCss }}
      displayInfo={true}
      displayMessage={messagesPerField.exists("global")}
      displayRequiredFields={false}
      i18n={i18n}
      infoNode={
        <div className={classes.linkToSignInWrapper}>
          <Text typo="body 2" color="secondary">
            {msg("alreadyHaveAccount")}
            <Link href={url.loginUrl} className={classes.linkToSignIn} underline="hover">
              {msg("doLogIn")}
            </Link>
          </Text>
        </div>
      }
      headerNode={msg("doRegister")}>
      <form className={classes.root} action={url.registrationAction} method="post">
        <UserProfileFormFields
          kcContext={kcContext}
          onIsFormSubmittableValueChange={setIsFormSubmittable}
          activeStep={activeStep}
          steps={steps}
          i18n={i18n}
          getIncrementedTabIndex={getIncrementedTabIndex}
        />

        {recaptchaRequired && (
          <div>
            <div>
              <ReCAPTCHA
                id="recaptcha"
                hl={i18n.currentLanguageTag}
                theme={isDarkModeEnabled ? "dark" : "light"}
                className={classes.recaptcha}
                sitekey={recaptchaSiteKey}
                onChange={() => setIsCaptchaValid(true)}
                onExpired={() => setIsCaptchaValid(false)}
                onErrored={() => setIsCaptchaValid(false)}
                ref={captchaRef}
              />
            </div>
          </div>
        )}
        <div className={classes.buttonsWrapper}>
          {(() => {
            const button = (
              <Button
                className={classes.buttonSubmit}
                disabled={!isFormSubmittable || (recaptchaRequired && !isCaptchaValid)}
                type="submit"
                tabIndex={getIncrementedTabIndex()}>
                {msgStr("getStarted")}
              </Button>
            );

            return activeStep == 1 ? (
              isFormSubmittable ? (
                button
              ) : (
                <Tooltip title={msg("formNotFilledProperly")}>
                  <span>{button}</span>
                </Tooltip>
              )
            ) : null;
          })()}
        </div>
      </form>
      {activeStep == 0 && (
        <Button className={classes.buttonNextBack} onClick={handleNext}>
          {msgStr("next")}
        </Button>
      )}
      {activeStep == 1 && (
        <Button className={classes.buttonNextBack} onClick={handleBack} variant="secondary">
          {msgStr("back")}
        </Button>
      )}
    </Template>
  );
}

const useStyles = makeStyles<{ activeStep: number }>({ name: { RegisterUserProfile } })(
  (theme, { activeStep }) => ({
    root: {
      "& .MuiTextField-root": {
        width: "100%",
        marginTop: theme.spacing(5),
      },
    },
    linkToSignInWrapper: {
      marginTop: theme.spacing(5),
      textAlign: "center",
      "& > *": {
        display: "inline-block",
      },
    },
    linkToSignIn: {
      paddingLeft: theme.spacing(2),
    },
    buttonsWrapper: {
      marginTop: theme.spacing(2),
      display: "flex",
      justifyContent: "flex-end",
      "& span": {
        width: "100%",
      },
    },
    buttonNextBack: {
      marginTop: theme.spacing(3),
      width: "100%",
    },
    buttonSubmit: {
      marginTop: theme.spacing(2),
      marginLeft: theme.spacing(0),
      width: "100%",
    },
    recaptcha: {
      marginTop: theme.spacing(2),
      display: activeStep == 1 ? "block" : "none",
    },
  })
);<|MERGE_RESOLUTION|>--- conflicted
+++ resolved
@@ -5,12 +5,7 @@
 // @ts-ignore
 import ReCAPTCHA from "react-google-recaptcha";
 
-<<<<<<< HEAD
-import { Tooltip } from "@p4b/ui/components/DataDisplay/Tooltip";
-import { useIsDarkModeEnabled } from "@p4b/ui/lib";
-=======
 import { Tooltip } from "@p4b/ui/components/Tooltip";
->>>>>>> 6f620d0e
 
 import { makeStyles, Button, Text } from "../../theme";
 import type { I18n } from "../i18n";
