/* eslint-disable @typescript-eslint/no-non-null-assertion */

/* eslint-disable react/display-name */

/* eslint-disable jsx-a11y/anchor-is-valid */
import { Box } from "@mui/material";
import Grid from "@mui/material/Unstable_Grid2";
import { usePrepareTemplate } from "keycloakify/lib/usePrepareTemplate";
import { type TemplateProps as GenericTemplateProps } from "keycloakify/login/TemplateProps";
import { useGetClassName } from "keycloakify/login/lib/useGetClassName";
import { useConstCallback } from "powerhooks/useConstCallback";
import { memo } from "react";
import { symToStr } from "tsafe/symToStr";

import { Alert } from "@p4b/ui/components/Alert";
<<<<<<< HEAD
import { Card } from "@p4b/ui/components/Surfaces";
import { useIsDarkModeEnabled } from "@p4b/ui/lib";
import { useDomRect, useWindowInnerSize } from "@p4b/ui/lib";
=======
import { Card } from "@p4b/ui/components/Card";
import { useDomRect } from "@p4b/ui/lib";
>>>>>>> 6f620d0e

import { ThemeProvider, makeStyles, Text } from "../theme";
import type { I18n } from "./i18n";
import type { KcContext } from "./kcContext";

type TemplateProps = GenericTemplateProps<KcContext, I18n>;

export default function Template(props: TemplateProps) {
  return (
    <ThemeProvider>
      <ContextualizedTemplate {...props} />
    </ThemeProvider>
  );
}

function ContextualizedTemplate(props: TemplateProps) {
  const { kcContext, doUseDefaultCss, classes: classes_props, children } = props;

  const { ref: rootRef } = useDomRect();

  const isDarkModeEnabled = false;

  const { classes } = useStyles();

  const { getClassName } = useGetClassName({
    doUseDefaultCss,
    classes: classes_props,
  });

  const { url } = kcContext;

  const { isReady } = usePrepareTemplate({
    doFetchDefaultThemeResources: doUseDefaultCss,
    url,
    styles: ["css/login.css"],
    htmlClassName: getClassName("kcHtmlClass"),
    bodyClassName: undefined,
  });

  if (!isReady) {
    return null;
  }

  return (
    <div ref={rootRef}>
      <Box component="main" className={classes.main}>
        <Grid container className={classes.gridContainer}>
          <Grid xs={12} lg={6} className={classes.gridLeft}>
            <Box
              component="header"
              sx={{
                left: 0,
                p: 3,
                position: "fixed",
                top: 0,
                width: "100%",
              }}>
              <Box
                component="a"
                href="https://www.plan4better.de/"
                target="_blank"
                sx={{
                  display: "inline-flex",
                  width: 160,
                }}>
                <img
                  width="100%"
                  src={`https://assets.plan4better.de/img/logo/plan4better_${
                    isDarkModeEnabled ? "white" : "standard"
                  }.svg`}
                  alt="Plan4Better Logo"
                />
              </Box>
            </Box>
            <Page {...props} className={classes.page}>
              {children}
            </Page>
          </Grid>
          <Grid xs={12} lg={6} className={classes.gridRight}>
            <Box sx={{ p: 3, width: 350 }} component="div">
              <img
                width="100%"
                src="https://assets.plan4better.de/img/logo/goat_white.svg"
                alt="Plan4Better Logo"
              />
            </Box>
          </Grid>
        </Grid>
      </Box>
    </div>
  );
}

const useStyles = makeStyles()((theme) => ({
  main: {
    display: "flex",
    flex: "1 1 auto",
  },
  gridContainer: {
    flex: "1 1 auto",
  },
  gridLeft: {
    height: "100vh",
    display: "flex",
    flexDirection: "column",
    backgroundColor: theme.colors.useCases.surfaces.background,
  },
  gridRight: {
    alignItems: "center",
    background:
      "radial-gradient(50% 50% at 50% 50%, rgba(40,54,72,0.8) 0%, rgba(40,54,72,0.9) 100%), url(https://assets.plan4better.de/img/login/artwork_1.png) no-repeat center",
    backgroundSize: "cover",
    color: "white",
    display: "flex",
    justifyContent: "center",
    "& img": {
      maxWidth: "100%",
    },
  },
  header: {
    left: 0,
    p: 3,
    position: "fixed",
    top: 0,
    width: "100%",
  },
  page: {
    height: "100%",
    overflow: "auto",
  },
}));

const { Page } = (() => {
  type Props = { className: string } & Pick<
    TemplateProps,
    | "displayInfo"
    | "displayMessage"
    | "displayRequiredFields"
    | "displayWide"
    | "showAnotherWayIfPresent"
    | "headerNode"
    | "showUsernameNode"
    | "infoNode"
    | "kcContext"
    | "i18n"
    | "children"
    | "doUseDefaultCss"
  >;

  const Page = memo((props: Props) => {
    const {
      className,
      displayInfo = false,
      displayMessage = true,
      displayRequiredFields = false,
      displayWide = false,
      showAnotherWayIfPresent = true,
      headerNode,
      showUsernameNode = null,
      infoNode = null,
      kcContext,
      doUseDefaultCss,
      i18n,
      children,
    } = props;

    const {
      ref: containerRef,
      domRect: { height: containerHeight },
    } = useDomRect();
    const {
      ref: paperRef,
      domRect: { height: paperHeight },
    } = useDomRect();

    const { classes, cx } = useStyles({
      isPaperBiggerThanContainer: paperHeight > containerHeight,
    });
    return (
      <div ref={containerRef} className={cx(classes.root, className)}>
        <Card ref={paperRef} className={classes.paper}>
          <Head
            kcContext={kcContext}
            displayRequiredFields={displayRequiredFields}
            headerNode={headerNode}
            showUsernameNode={showUsernameNode}
            i18n={i18n}
            doUseDefaultCss={doUseDefaultCss}
          />
          <Main
            kcContext={kcContext}
            displayMessage={displayMessage}
            showAnotherWayIfPresent={showAnotherWayIfPresent}
            displayWide={displayWide}
            displayInfo={displayInfo}
            infoNode={infoNode}
            i18n={i18n}
            doUseDefaultCss={doUseDefaultCss}>
            {children}
          </Main>
        </Card>
      </div>
    );
  });

  const useStyles = makeStyles<{ isPaperBiggerThanContainer: boolean }>({
    name: { Page },
  })((theme, { isPaperBiggerThanContainer }) => ({
    root: {
      display: "flex",
      justifyContent: "center",
      alignItems: isPaperBiggerThanContainer ? undefined : "center",
    },
    paper: {
      padding: theme.spacing(5),
      width: 490,
      height: "fit-content",
      marginBottom: theme.spacing(4),
      borderRadius: 4,
    },
    alert: {
      alignItems: "center",
    },
    crossButtonWrapper: {
      display: "flex",
    },
  }));

  const { Head } = (() => {
    type Props = Pick<
      TemplateProps,
      | "displayRequiredFields"
      | "headerNode"
      | "showUsernameNode"
      | "i18n"
      | "classes"
      | "doUseDefaultCss"
      | "kcContext"
    >;

    const Head = memo((props: Props) => {
      const {
        kcContext,
        displayRequiredFields,
        headerNode,
        showUsernameNode,
        i18n,
        classes: classes_props,
        doUseDefaultCss,
      } = props;

      const { msg } = i18n;

      const { classes, cx } = useStyles();

      const { getClassName } = useGetClassName({
        doUseDefaultCss,
        classes: classes_props,
      });

      return (
        <header>
          {!(
            kcContext.auth !== undefined &&
            kcContext.auth.showUsername &&
            !kcContext.auth.showResetCredentials
          ) ? (
            displayRequiredFields ? (
              <div className={getClassName("kcContentWrapperClass")}>
                <div className={cx(getClassName("kcLabelWrapperClass"), "subtitle")}>
                  <span className="subtitle">
                    <span className="required">*</span>
                    {msg("requiredFields")}
                  </span>
                </div>
                <div className="col-md-10">
                  <Text className={classes.root} typo="section heading">
                    {headerNode!}
                  </Text>
                </div>
              </div>
            ) : (
              <Text className={classes.root} typo="section heading">
                {headerNode!}
              </Text>
            )
          ) : displayRequiredFields ? (
            <div className={getClassName("kcContentWrapperClass")}>
              <div className={cx(getClassName("kcLabelWrapperClass"), "subtitle")}>
                <span className="subtitle">
                  <span className="required">*</span> {msg("requiredFields")}
                </span>
              </div>
              <div className="col-md-10">
                {showUsernameNode}
                <div className={getClassName("kcFormGroupClass")}>
                  <div id="kc-username">
                    <label id="kc-attempted-username">{kcContext.auth?.attemptedUsername}</label>
                    <a id="reset-login" href={kcContext.url.loginRestartFlowUrl}>
                      <div className="kc-login-tooltip">
                        <i className={getClassName("kcResetFlowIcon")} />
                        <span className="kc-tooltip-text">{msg("restartLoginTooltip")}</span>
                      </div>
                    </a>
                  </div>
                </div>
              </div>
            </div>
          ) : (
            <>
              {showUsernameNode}
              <div className={getClassName("kcFormGroupClass")}>
                <div id="kc-username">
                  <label id="kc-attempted-username">{kcContext.auth?.attemptedUsername}</label>
                  <a id="reset-login" href={kcContext.url.loginRestartFlowUrl}>
                    <div className="kc-login-tooltip">
                      <i className={getClassName("kcResetFlowIcon")} />
                      <span className="kc-tooltip-text">{msg("restartLoginTooltip")}</span>
                    </div>
                  </a>
                </div>
              </div>
            </>
          )}
        </header>
      );
    });

    const useStyles = makeStyles({
      name: `${symToStr({ Template })}${symToStr({ Head })}`,
    })((theme) => ({
      root: {
        textAlign: "left",
        marginTop: theme.spacing(3),
        marginBottom: theme.spacing(6),
      },
    }));

    return { Head };
  })();

  const { Main } = (() => {
    type Props = Pick<
      TemplateProps,
      | "displayMessage"
      | "children"
      | "showAnotherWayIfPresent"
      | "displayWide"
      | "displayInfo"
      | "infoNode"
      | "i18n"
      | "kcContext"
      | "doUseDefaultCss"
      | "classes"
    >;

    const Main = memo((props: Props) => {
      const {
        displayMessage,
        showAnotherWayIfPresent,
        displayInfo,
        displayWide,
        kcContext,
        children,
        infoNode,
        i18n,
        doUseDefaultCss,
        classes: classes_props,
      } = props;

      const onTryAnotherWayClick = useConstCallback(() => {
        document.forms["kc-select-try-another-way-form" as never].submit();
        return false;
      });

      const { getClassName } = useGetClassName({
        doUseDefaultCss,
        classes: classes_props,
      });

      const { msg } = i18n;

      const { classes, cx } = useStyles();

      return (
        <div id="kc-content">
          <div id="kc-content-wrapper">
            {/* App-initiated actions should not see warning messages about the need to complete the action during login.*/}
            {displayMessage &&
              kcContext.message !== undefined &&
              (kcContext.message.type !== "warning" || !kcContext.isAppInitiatedAction) && (
                <Alert className={classes.alert} severity={kcContext.message.type}>
                  <Text typo="label 2">
                    <span
                      dangerouslySetInnerHTML={{
                        __html: kcContext.message.summary,
                      }}
                    />
                  </Text>
                </Alert>
              )}
            {children}
            {kcContext.auth !== undefined &&
              kcContext.auth.showTryAnotherWayLink &&
              showAnotherWayIfPresent && (
                <form
                  id="kc-select-try-another-way-form"
                  action={kcContext.url.loginAction}
                  method="post"
                  className={cx(displayWide && getClassName("kcContentWrapperClass"))}>
                  <div
                    className={cx(
                      displayWide && [
                        getClassName("kcFormSocialAccountContentClass"),
                        getClassName("kcFormSocialAccountClass"),
                      ]
                    )}>
                    <div className={cx(getClassName("kcFormGroupClass"))}>
                      <input type="hidden" name="tryAnotherWay" value="on" />
                      <a href="#" id="try-another-way" onClick={onTryAnotherWayClick}>
                        {msg("doTryAnotherWay")}
                      </a>
                    </div>
                  </div>
                </form>
              )}
            {displayInfo && (
              <div id="kc-info">
                <div id="kc-info-wrapper" className={classes.infoNode}>
                  {infoNode}
                </div>
              </div>
            )}
          </div>
        </div>
      );
    });

    const useStyles = makeStyles({
      name: `${symToStr({ Template })}${symToStr({ Main })}`,
    })((theme) => ({
      alert: {
        alignItems: "center",
      },
      infoNode: {
        "& div": {
          marginTop: theme.spacing(3),
          textAlign: "left",
        },
      },
    }));

    return { Main };
  })();

  return { Page };
})();<|MERGE_RESOLUTION|>--- conflicted
+++ resolved
@@ -13,14 +13,8 @@
 import { symToStr } from "tsafe/symToStr";
 
 import { Alert } from "@p4b/ui/components/Alert";
-<<<<<<< HEAD
-import { Card } from "@p4b/ui/components/Surfaces";
-import { useIsDarkModeEnabled } from "@p4b/ui/lib";
-import { useDomRect, useWindowInnerSize } from "@p4b/ui/lib";
-=======
 import { Card } from "@p4b/ui/components/Card";
 import { useDomRect } from "@p4b/ui/lib";
->>>>>>> 6f620d0e
 
 import { ThemeProvider, makeStyles, Text } from "../theme";
 import type { I18n } from "./i18n";
