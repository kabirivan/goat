--- conflicted
+++ resolved
@@ -106,7 +106,7 @@
       fontWeight: id<TypographyDesc.FontWeightProperty>("normal"),
       ...(() => {
         return {
-          fontSizeRem: 1,
+          fontSizeRem: 1.25,
           lineHeightRem: 1.475,
         };
       })(),
@@ -166,7 +166,7 @@
       fontWeight: id<TypographyDesc.FontWeightProperty>("normal"),
       ...(() => {
         return {
-          fontSizeRem: 0.875,
+          fontSizeRem: 1,
           lineHeightRem: 1.313,
         };
       })(),
@@ -176,7 +176,7 @@
       fontWeight: id<TypographyDesc.FontWeightProperty>("normal"),
       ...(() => {
         return {
-          fontSizeRem: 0.688,
+          fontSizeRem: 0.875,
           lineHeightRem: 1.125,
         };
       })(),
@@ -186,7 +186,7 @@
       fontWeight: "normal",
       ...(() => {
         return {
-          fontSizeRem: 0.625,
+          fontSizeRem: 0.688,
           lineHeightRem: 0.69,
         };
       })(),
@@ -195,23 +195,6 @@
       htmlComponent: "p",
       fontWeight: id<TypographyDesc.FontWeightProperty>("normal"),
       ...(() => {
-<<<<<<< HEAD
-        if (windowInnerWidth >= breakpointsValues.xl) {
-          return {
-            fontSizeRem: 0.75,
-            lineHeightRem: 1,
-          };
-        }
-
-        if (windowInnerWidth >= breakpointsValues.lg) {
-          return {
-            fontSizeRem: 0.75,
-            lineHeightRem: 1,
-          };
-        }
-
-=======
->>>>>>> 6f620d0e
         return {
           fontSizeRem: 0.75,
           lineHeightRem: 1,
