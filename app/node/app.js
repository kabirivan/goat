--- conflicted
+++ resolved
@@ -69,13 +69,6 @@
 
 	});
 	response.send(multi_isochrone)
-<<<<<<< HEAD
-
-
-
-});
-
-=======
 
 
 
@@ -103,7 +96,6 @@
 
 
 
->>>>>>> 58a790e6
 /*
 app.get('/load_ways', (request,response) => {
 	pool.query(`select id, class_id, st_AsGeoJSON(geom) geom from ways
