DROP FUNCTION IF EXISTS pgrouting_edges_input;
CREATE OR REPLACE FUNCTION public.pgrouting_edges_input(minutes integer, x numeric, y numeric, speed numeric, userid_input integer, objectid_input integer, modus integer)
 RETURNS SETOF type_catchment_vertices_single
 LANGUAGE plpgsql
AS $function$
	DECLARE
	point geometry;
	r type_edges;
	distance numeric;
	id_vertex integer;
	geom_vertex geometry;
	excluded_class_id text;
	excluded_ways_id text;
	userid_vertex integer;
	number_calculation_input integer;
	categories_no_foot text;
	begin
	--The speed AND minutes input are considered as distance
	distance=speed*minutes*60;
	userid_vertex = userid_input;
	-- input point
	point:= ST_SetSRID(ST_MakePoint(x,y), 4326);
	IF modus = 3  THEN
		userid_vertex = 1;
		userid_input = 1;
	ELSEIF modus = 4 THEN  	 
		userid_vertex = 1;
	END IF;

	SELECT select_from_variable_container('excluded_class_id_walking'),
	select_from_variable_container('categories_no_foot')
	INTO excluded_class_id, categories_no_foot;

<<<<<<< HEAD
	SELECT array_append(array_agg(id),0::bigint)::text INTO excluded_ways_id FROM (
=======
	SELECT array_append(array_agg(id),0::bigint)::text 
	INTO excluded_ways_id FROM (
>>>>>>> b8659c76
		SELECT Unnest(deleted_feature_ids) id FROM user_data
		WHERE id = userid_input
		UNION ALL
		SELECT original_id modified
		FROM ways_modified 
		WHERE userid = userid_input AND original_id IS NOT null
	) x;

	SELECT closest_vertex[1] AS id, closest_vertex[2] geom 
 	INTO id_vertex, geom_vertex
  	FROM closest_vertex(userid_input,x,y,0.0018 /*100m => approx. 0.0009 */,'excluded_class_id_walking',1);

	IF modus <> 3 THEN 
		SELECT count(objectid) + 1 INTO number_calculation_input
		FROM starting_point_isochrones
		WHERE userid = userid_input; 
		INSERT INTO starting_point_isochrones(userid,geom,objectid,number_calculation)
		SELECT userid_input, v.geom, objectid_input, number_calculation_input
		FROM ways_userinput_vertices_pgr v
		WHERE v.id = id_vertex;
	END IF; 

	RETURN query 
	--In this case the routing is done on a modified table
	SELECT id_vertex, p.id1::integer AS node, p.id2::integer AS edge, (p.cost/speed)::numeric, v.geom, objectid_input 
	FROM PGR_DrivingDistance(
		'SELECT id::int4, source, target, length_m as cost FROM ways_userinput 
		WHERE not class_id = any(''' || excluded_class_id || ''')   			
		AND geom && ST_Buffer('''||point::text||'''::geography,'||distance||')::geometry
		AND not id::int4 = any('''|| excluded_ways_id ||''') 
		AND (NOT foot = any('''||categories_no_foot||''') OR foot IS NULL)
		AND userid IS NULL OR userid='||userid_input,
		id_vertex, 
		distance, false, false
	) p, ways_userinput_vertices_pgr v
	WHERE p.id1 = v.id;
	RETURN;
	END ;
$function$<|MERGE_RESOLUTION|>--- conflicted
+++ resolved
@@ -31,12 +31,8 @@
 	select_from_variable_container('categories_no_foot')
 	INTO excluded_class_id, categories_no_foot;
 
-<<<<<<< HEAD
-	SELECT array_append(array_agg(id),0::bigint)::text INTO excluded_ways_id FROM (
-=======
 	SELECT array_append(array_agg(id),0::bigint)::text 
 	INTO excluded_ways_id FROM (
->>>>>>> b8659c76
 		SELECT Unnest(deleted_feature_ids) id FROM user_data
 		WHERE id = userid_input
 		UNION ALL
