FROM kartoza/postgis:11.0-2.5

RUN apt update \ 
   &&  apt install osmosis -y \
   &&  apt install osmctools -y \
   &&  apt install osm2pgsql -y \
   &&  apt install python3 -y \
   &&  apt install python3-pip -y \
   &&  apt install postgresql-plpython3-11 -y \
   &&  apt install wget \
   &&  pip3 install psycopg2-binary \
   &&  pip3 install pyshp \
   &&  pip3 install pyyaml 

RUN wget http://security.ubuntu.com/ubuntu/pool/universe/b/boost1.62/libboost-program-options1.62.0_1.62.0+dfsg-5_amd64.deb \
   && dpkg -i libboost-program-options1.62.0_1.62.0+dfsg-5_amd64.deb \
   && wget http://ftp.br.debian.org/debian/pool/main/o/osm2pgrouting/osm2pgrouting_2.2.0-1_amd64.deb \
   && dpkg -i osm2pgrouting_2.2.0-1_amd64.deb

COPY database/pg_hba.conf /etc/postgresql/11/main/
COPY database/pg_hba.conf.template /etc/postgresql/11/main/
COPY database/postgresql.conf /etc/postgresql/11/main/

RUN ln -snf /usr/share/zoneinfo/$TZ /etc/localtime &&  echo $TZ > /etc/timezone

ENV APP_PATH /opt
WORKDIR ${APP_PATH}

COPY ./database $APP_PATH

RUN mkdir -p ${APP_PATH}/config
<<<<<<< HEAD
COPY ./config $APP_PATH/config

# ENTRYPOINT ["/opt/extend-entrypoint.sh"]
=======
COPY ./config $APP_PATH/config
>>>>>>> b016edae
<|MERGE_RESOLUTION|>--- conflicted
+++ resolved
@@ -29,10 +29,4 @@
 COPY ./database $APP_PATH
 
 RUN mkdir -p ${APP_PATH}/config
-<<<<<<< HEAD
-COPY ./config $APP_PATH/config
-
-# ENTRYPOINT ["/opt/extend-entrypoint.sh"]
-=======
-COPY ./config $APP_PATH/config
->>>>>>> b016edae
+COPY ./config $APP_PATH/config