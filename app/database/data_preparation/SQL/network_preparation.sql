ALTER TABLE ways
DROP COLUMN RULE,DROP COLUMN x1,DROP COLUMN x2,DROP COLUMN y1,DROP COLUMN y2, DROP COLUMN priority,
DROP COLUMN length,DROP COLUMN cost,DROP COLUMN reverse_cost, DROP COLUMN cost_s, DROP COLUMN reverse_cost_s, 
DROP COLUMN source_osm, DROP COLUMN target_osm;

ALTER TABLE ways_vertices_pgr DROP COLUMN chk, DROP COLUMN ein, DROP COLUMN eout, DROP COLUMN lon, DROP COLUMN lat;

ALTER TABLE ways rename column gid to id;
ALTER TABLE ways rename column the_geom to geom;
ALTER TABLE ways_vertices_pgr rename column the_geom to geom;
ALTER TABLE ways alter column target type int4;
ALTER TABLE ways alter column source type int4;

ALTER TABLE ways 
ADD COLUMN bicycle text, ADD COLUMN foot TEXT; 
UPDATE ways 
SET foot = p.foot, bicycle = p.bicycle
from planet_osm_line p
WHERE ways.osm_id = p.osm_id;

--	ADD COLUMN crossing TEXT, ADD COLUMN one_link_crossing boolean;

--Create table that stores all street crossings

DROP TABLE IF EXISTS street_crossings;
CREATE TABLE street_crossings AS 
SELECT osm_id, highway,(tags -> 'crossing') AS crossing, 
(tags -> 'traffic_signals') AS traffic_signals,(tags -> 'crossing_ref') AS crossing_ref, (tags -> 'kerb') AS kerb, 
(tags -> 'segregated') AS segregated, (tags -> 'supervised') AS supervised, 
(tags -> 'tactile_paving') AS tactile_paving, (tags -> 'wheelchair') AS wheelchair, way AS geom
FROM planet_osm_point p
WHERE (tags -> 'crossing') IS NOT NULL 
OR highway IN('crossing','traffic_signals')
OR (tags -> 'traffic_signals') = 'pedestrian_crossing';

UPDATE street_crossings 
SET crossing = crossing_ref 
WHERE crossing_ref IS NOT NULL;

UPDATE street_crossings 
SET crossing = 'traffic_signals'
WHERE traffic_signals = 'crossing' 
OR traffic_signals = 'pedestrian_crossing';

UPDATE street_crossings 
SET crossing = highway 
WHERE crossing IS NULL AND highway IS NOT NULL; 

ALTER TABLE street_crossings ADD COLUMN gid serial;
ALTER TABLE street_crossings ADD PRIMARY key(gid);
CREATE INDEX ON street_crossings USING GIST(geom);

--Identify ways that intersect with street crossings
DROP TABLE IF EXISTS ways_crossed;
CREATE TABLE ways_crossed AS 
SELECT w.*, c.gid AS crossing_gid, c.crossing
FROM street_crossings c, ways w 
WHERE ST_Intersects(c.geom,w.geom)
AND w.class_id::text NOT IN (SELECT UNNEST(select_from_variable_container('excluded_class_id_walking')))
AND w.class_id::text NOT IN (SELECT UNNEST(select_from_variable_container('excluded_class_id_cycling')))
AND (
(w.foot NOT IN (SELECT UNNEST(select_from_variable_container('categories_no_foot'))) OR foot IS NULL)
OR
(w.bicycle NOT IN (SELECT UNNEST(select_from_variable_container('bicycle'))) OR bicycle IS NULL))
AND c.crossing = 'traffic_signals';

--Check if crossing intersects on or more ways
ALTER TABLE ways_crossed ADD COLUMN one_link_crossing boolean; 

UPDATE ways_crossed w
SET one_link_crossing = x.one_link_crossing
FROM
(
	SELECT CASE WHEN count(*) = 1 THEN TRUE ELSE FALSE END AS one_link_crossing, crossing_gid
	FROM ways_crossed
	GROUP BY crossing_gid
) x 
WHERE w.crossing_gid = x.crossing_gid;

--Create a temporary composite type
DROP TYPE temp_composite CASCADE;
CREATE TYPE temp_composite 
AS (
	new_geom1 geometry,
	source1 integer,
	target1 integer, 
	new_geom2 geometry,
	source2 integer,
	target2 integer, 
	new_vgeom geometry
);

--Split ways where length_m > 20m at intersection and derive new geometries 
DROP TABLE IF EXISTS w_split;
CREATE TEMP TABLE w_split AS  
SELECT w.id, 
CASE WHEN ST_Intersects(st_startpoint(w.geom),c.geom)
THEN ROW(ST_LINESUBSTRING(w.geom,0,(1/length_m)),w.SOURCE,NULL,ST_LINESUBSTRING(w.geom,(1/w.length_m),1),NULL,w.target,ST_endpoint(ST_LINESUBSTRING(w.geom,0,(1/w.length_m))))::temp_composite  
WHEN ST_Intersects(st_endpoint(w.geom),c.geom) 
THEN ROW(ST_LINESUBSTRING(w.geom,1-(1/length_m),1),NULL,w.target,ST_LINESUBSTRING(w.geom,0,1-(1/length_m)),w.SOURCE,NULL,ST_startpoint(ST_LINESUBSTRING(w.geom,1-(1/length_m),1)))::temp_composite 
ELSE NULL END AS features,1 AS length1, (length_m - 1) AS length2 
FROM ways_crossed w, street_crossings c
WHERE one_link_crossing = FALSE 
AND length_m > 20
AND ST_INTERSECTS(w.geom,c.geom);

ALTER TABLE ways ADD COLUMN crossing text; 
ALTER TABLE ways ADD COLUMN one_link_crossing boolean; 

--Insert new vertices into table
INSERT INTO ways_vertices_pgr(geom) 
SELECT (features).new_vgeom
FROM w_split;

--Insert routing network into ways table 
INSERT INTO ways(class_id,length_m,name,SOURCE,target,one_way,maxspeed_forward,maxspeed_backward,osm_id,geom,bicycle,foot,crossing,one_link_crossing)
WITH new_ways AS (
	SELECT id,(features).new_geom1 AS geom,(features).source1 AS SOURCE,(features).target1 AS target, length1 AS length_m, (features).new_vgeom AS v_geom
	FROM w_split s
	UNION ALL 
	SELECT id,(features).new_geom2 AS geom, (features).source2 AS SOURCE,(features).target2 AS target, length2 AS length_m, (features).new_vgeom AS v_geom
	FROM w_split s
)
SELECT w.class_id, n.length_m, w.name, 
CASE WHEN n.SOURCE IS NULL THEN v.id ELSE n.SOURCE END AS SOURCE, 
CASE WHEN n.target IS NULL THEN v.id ELSE n.target END AS target, 
w.one_way, w.maxspeed_forward, w.maxspeed_backward, w.osm_id, n.geom, w.bicycle, w.foot, 'traffic_signals',FALSE
FROM new_ways n, ways w, ways_vertices_pgr v
WHERE n.id = w.id
AND n.geom IS NOT NULL
AND n.v_geom = v.geom;

--Delete original ways that were split
DELETE FROM ways w 
USING w_split s 
WHERE w.id = s.id;

--Assign crossing mode of link
UPDATE ways w SET crossing = c.crossing, one_link_crossing = c.one_link_crossing
FROM ways_crossed c
WHERE w.id = c.id;

ALTER TABLE ways ADD COLUMN crossing_delay_category SMALLINT; 
UPDATE ways 
SET crossing_delay_category = 1
WHERE crossing = 'traffic_signals' 
AND one_link_crossing IS FALSE;

UPDATE ways 
SET crossing_delay_category = 2
WHERE crossing = 'traffic_signals' 
AND one_link_crossing IS TRUE;

DROP TYPE IF EXISTS temp_composite CASCADE;
DROP TABLE IF EXISTS ways_crossed;
--Create columns for further way attributes
ALTER TABLE ways 
ADD COLUMN bicycle_road text, ADD COLUMN cycleway text, 
ADD COLUMN highway text, ADD COLUMN incline text, ADD COLUMN incline_percent integer,
ADD COLUMN lanes NUMERIC, ADD COLUMN lit text, ADD COLUMN lit_classified text, ADD COLUMN parking text, 
ADD COLUMN parking_lane_both text, ADD COLUMN parking_lane_right text, ADD COLUMN parking_lane_left text, 
ADD COLUMN segregated text, ADD COLUMN sidewalk text, ADD COLUMN sidewalk_both_width NUMERIC, 
ADD COLUMN sidewalk_left_width NUMERIC, ADD COLUMN sidewalk_right_width NUMERIC, ADD COLUMN smoothness text, 
ADD COLUMN surface text, ADD COLUMN wheelchair text, ADD COLUMN wheelchair_classified text, ADD COLUMN width NUMERIC;

UPDATE ways_vertices_pgr v SET cnt = y.cnt
FROM (
	SELECT SOURCE, count(source) cnt 
	FROM 
	(
		SELECT SOURCE FROM ways 
		UNION ALL
		SELECT target FROM ways 
	) x 
	GROUP BY SOURCE 
) y
WHERE v.id = y.SOURCE;

UPDATE ways 
SET highway = p.highway, surface = p.surface, width = (CASE WHEN p.width ~ '^[0-9.]*$' THEN p.width::numeric ELSE NULL END),
	bicycle_road = (tags -> 'bicycle_road'), cycleway = (tags -> 'cycleway'), incline = (tags -> 'incline'), lit = (tags -> 'lit'), parking = (tags -> 'parking'), 
	parking_lane_both = (tags -> 'parking:lane:both') , parking_lane_right = (tags -> 'parking:lane:right'), 
	parking_lane_left = (tags -> 'parking:lane:left'), segregated = (tags -> 'segregated'),
	sidewalk = (tags -> 'sidewalk'), smoothness = (tags -> 'smoothness'), wheelchair = (tags -> 'wheelchair'),
	lanes = (tags -> 'lanes')::numeric, sidewalk_both_width = (tags -> 'sidewalk:both:width')::numeric, sidewalk_left_width = (tags -> 'sidewalk:left:width')::numeric,
	sidewalk_right_width = (tags -> 'sidewalk:right:width')::numeric
FROM planet_osm_line p
WHERE ways.osm_id = p.osm_id;

UPDATE ways
SET incline_percent=xx.incline_percent::integer 
FROM (
	SELECT id, regexp_REPLACE(incline,'[^0-9]+','','g') AS incline_percent
	FROM ways
) xx 
WHERE xx.incline_percent IS NOT NULL AND xx.incline_percent <> '' 
AND ways.id = xx.id;

--Updating default speed limits for living_streets
UPDATE ways
SET maxspeed_forward = 7, maxspeed_backward = 7
WHERE highway = 'living_street' AND maxspeed_forward = 50;

--Precalculation of visualized features for wheelchair
WITH variables AS 
(
    SELECT select_from_variable_container_o('wheelchair')  AS wheelchair,
    select_from_variable_container('excluded_class_id_walking') AS excluded_class_id_walking,
    select_from_variable_container('categories_no_foot') AS categories_no_foot,
    select_from_variable_container('categories_sidewalk_no_foot') AS categories_sidewalk_no_foot
) 
UPDATE ways w SET wheelchair_classified = x.wheelchair_classified
FROM
    (SELECT w.id,
    CASE WHEN 
        wheelchair IN ('yes','Yes') 
        OR (wheelchair IS NULL 
			AND sidewalk IN ('both','left','right')
            AND (sidewalk_both_width >= 1.80 OR sidewalk_left_width >= 1.80 OR sidewalk_right_width >= 1.80)
			AND (incline_percent IS NULL OR incline_percent < 6) 
			)
        OR (wheelchair IS NULL AND width >= 1.80 AND highway <> 'steps' 
            AND (smoothness IS NULL 
				OR (smoothness NOT IN (SELECT jsonb_array_elements_text((wheelchair ->> 'smoothness_no')::jsonb) FROM variables)
            		AND smoothness NOT IN (SELECT jsonb_array_elements_text((wheelchair ->> 'smoothness_limited')::jsonb) FROM variables)
           			)
				)
            AND (surface IS NULL 
				OR (surface NOT IN (SELECT jsonb_array_elements_text((wheelchair ->> 'surface_no')::jsonb) FROM variables)
					AND surface NOT IN (SELECT jsonb_array_elements_text((wheelchair ->> 'surface_limited')::jsonb) FROM variables)
					)
				)
            AND (incline_percent IS NULL OR incline_percent < 6)
            )
        OR (wheelchair IS NULL AND highway IN (SELECT jsonb_array_elements_text((wheelchair ->> 'highway_onstreet_yes')::jsonb) FROM variables))
        THEN 'yes'
    WHEN
        wheelchair IN ('limited','Limited')
        OR ( sidewalk IN ('both','left','right')
            AND (
                (sidewalk_both_width < 1.80 OR sidewalk_left_width < 1.80 OR sidewalk_right_width < 1.80 OR 
                (sidewalk_both_width IS NULL AND sidewalk_left_width IS NULL AND sidewalk_right_width IS NULL)
                )
            ) 
            OR (wheelchair IS NULL AND width >= 0.90 AND highway <> 'steps' 
            AND (smoothness IS NULL OR smoothness NOT IN (SELECT jsonb_array_elements_text((wheelchair ->> 'smoothness_no')::jsonb) FROM variables)) 
            AND (surface IS NULL OR surface NOT IN (SELECT jsonb_array_elements_text((wheelchair ->> 'surface_no')::jsonb) FROM variables))
            AND (incline_percent IS NULL OR incline_percent < 6)
            ))
        OR (wheelchair IS NULL AND highway IN (SELECT jsonb_array_elements_text((wheelchair ->> 'highway_onstreet_limited')::jsonb) FROM variables))
        THEN 'limited'
    WHEN
        wheelchair IN ('no','No')
            OR (wheelchair IS NULL AND (width < 0.90 OR highway = 'steps' 
                OR smoothness IN (SELECT jsonb_array_elements_text((wheelchair ->> 'smoothness_no')::jsonb) FROM variables) 
                OR surface IN (SELECT jsonb_array_elements_text((wheelchair ->> 'surface_no')::jsonb) FROM variables)
                OR (incline_percent IS NOT NULL AND incline_percent > 6))
            )
			OR class_id::text IN (SELECT UNNEST(excluded_class_id_walking) FROM variables)
			OR foot IN (SELECT UNNEST(categories_no_foot) FROM variables)
        THEN 'no'
    ELSE 'unclassified'
    END AS wheelchair_classified
    FROM ways w
    ) x
WHERE w.id = x.id;


--Precalculation of visualized features for lit
DROP TABLE IF EXISTS buffer_lamps;
CREATE TEMP TABLE buffer_lamps as
SELECT ST_BUFFER(way,0.00015,'quad_segs=8') AS geom 
FROM planet_osm_point 
WHERE highway = 'street_lamp';

CREATE INDEX ON buffer_lamps USING gist(geom);


WITH variables AS 
(
    SELECT select_from_variable_container_o('lit') AS lit
)
UPDATE ways w SET lit_classified = x.lit_classified
FROM
    (SELECT w.id,
    CASE WHEN 
        lit IN ('yes','Yes') 
        OR (lit IS NULL AND highway IN (SELECT jsonb_array_elements_text((lit ->> 'highway_yes')::jsonb) FROM variables)
			AND maxspeed_forward<80)
        THEN 'yes' 
    WHEN
        lit IN ('no','No')
        OR (lit IS NULL AND (highway IN (SELECT jsonb_array_elements_text((lit ->> 'highway_no')::jsonb) FROM variables) 
        OR surface IN (SELECT jsonb_array_elements_text((lit ->> 'surface_no')::jsonb) FROM variables)
		OR maxspeed_forward>=80)
        )
        THEN 'no'
    ELSE 'unclassified'
    END AS lit_classified 
    FROM ways w
    ) x
WHERE w.id = x.id;

UPDATE ways w SET lit_classified = 'yes'
FROM buffer_lamps b
WHERE (lit IS NULL OR lit = '')
AND ST_Intersects(b.geom,w.geom);

--Mark network islands in the network
INSERT INTO osm_way_classes(class_id,name) values(701,'network_island');

DROP TABLE IF EXISTS network_islands; 
CREATE TABLE network_islands AS 
WITH RECURSIVE ways_no_islands AS (
	SELECT id,geom FROM 
	(SELECT id,geom
	FROM ways w
	WHERE w.class_id::text NOT IN (SELECT UNNEST(variable_array) from variable_container WHERE identifier = 'excluded_class_id_walking')
	AND w.class_id::text NOT IN (SELECT UNNEST(variable_array) from variable_container WHERE identifier = 'excluded_class_id_cycling')
	AND (
	(w.foot NOT IN (SELECT UNNEST(variable_array) FROM variable_container WHERE identifier = 'categories_no_foot') OR foot IS NULL)
	OR
	(w.bicycle NOT IN (SELECT UNNEST(variable_array) from variable_container WHERE identifier = 'categories_no_bicycle') OR bicycle IS NULL))
	LIMIT 1) x
	UNION 
	SELECT w.id,w.geom
	FROM ways w, ways_no_islands n
	WHERE ST_Intersects(n.geom,w.geom)
	AND w.class_id::text NOT IN (SELECT UNNEST(variable_array) from variable_container WHERE identifier = 'excluded_class_id_walking')
	AND w.class_id::text NOT IN (SELECT UNNEST(variable_array) from variable_container WHERE identifier = 'excluded_class_id_cycling')
	AND (
	(w.foot NOT IN (SELECT UNNEST(variable_array) FROM variable_container WHERE identifier = 'categories_no_foot') OR foot IS NULL)
	OR
	(w.bicycle NOT IN (SELECT UNNEST(variable_array) from variable_container WHERE identifier = 'categories_no_bicycle') OR bicycle IS NULL)
)  
) 
SELECT w.id  
FROM (
	SELECT w.id
	FROM ways w
	LEFT JOIN ways_no_islands n
	ON w.id = n.id
	WHERE n.id IS null
) x, ways w
WHERE w.id = x.id
AND w.class_id::text NOT IN (SELECT UNNEST(variable_array) from variable_container WHERE identifier = 'excluded_class_id_walking')
AND w.class_id::text NOT IN (SELECT UNNEST(variable_array) from variable_container WHERE identifier = 'excluded_class_id_cycling')
AND (
 	(w.foot NOT IN (SELECT UNNEST(variable_array) FROM variable_container WHERE identifier = 'categories_no_foot') OR foot IS NULL)
	OR
	(w.bicycle NOT IN (SELECT UNNEST(variable_array) from variable_container WHERE identifier = 'categories_no_bicycle') OR bicycle IS NULL)
); 

ALTER TABLE network_island ADD PRIMARY KEY(id);
UPDATE ways w SET class_id = 701
FROM network_islands n
WHERE w.id = n.id; 


ALTER TABLE ways_vertices_pgr ADD COLUMN class_ids int[];
ALTER TABLE ways_vertices_pgr ADD COLUMN foot text[];
ALTER TABLE ways_vertices_pgr ADD COLUMN bicycle text[];
ALTER TABLE ways_vertices_pgr ADD COLUMN lit_classified text[];
ALTER TABLE ways_vertices_pgr ADD COLUMN wheelchair_classified text[];

WITH ways_attributes AS (
	SELECT vv.id, array_remove(array_agg(DISTINCT x.class_id),NULL) class_ids,
	array_remove(array_agg(DISTINCT x.foot),NULL) AS foot,
	array_remove(array_agg(DISTINCT x.bicycle),NULL) bicycle,
	array_remove(array_agg(DISTINCT x.lit_classified),NULL) lit_classified,
	array_remove(array_agg(DISTINCT x.wheelchair_classified),NULL) wheelchair_classified
	FROM ways_vertices_pgr vv
	LEFT JOIN
	(	SELECT v.id, w.class_id, w.foot, w.bicycle, w.lit_classified, w.wheelchair_classified 
		FROM ways_vertices_pgr v, ways w 
		WHERE st_intersects(v.geom,w.geom)
	) x
	ON vv.id = x.id
	GROUP BY vv.id
)
UPDATE ways_vertices_pgr v
SET class_ids = w.class_ids, 
foot = w.foot,
bicycle = w.bicycle,
lit_classified = w.lit_classified,
wheelchair_classified  = w.wheelchair_classified
FROM ways_attributes w
WHERE v.id = w.id;

-- Mark dedicated lanes as foot = 'no'

UPDATE ways w
SET foot = 'no'  FROM ( SELECT osm_id FROM planet_osm_line WHERE highway = 'service' AND (tags->'psv' IS NOT NULL OR tags->'bus' = 'yes') ) x WHERE w.osm_id = x.osm_id;

-- Mark underground cycle lanes as foot = 'no' this is for the specific case of BOG
<<<<<<< HEAD

=======
--UPDATE ways
--SET foot = 'yes' WHERE bicycle != 'no'AND foot = 'no';
>>>>>>> 02ae9c3b
--


ALTER TABLE ways ADD COLUMN slope_profile jsonb[];
ALTER TABLE ways ADD COLUMN s_imp NUMERIC;
ALTER TABLE ways ADD COLUMN rs_imp NUMERIC;
--Add slope_profile for ways
DO $$
BEGIN 
	IF to_regclass('public.dem_vec') IS NOT NULL THEN 
		CREATE TEMP TABLE temp_slopes AS
		WITH x AS (
			SELECT compute_ways_slope_bulk(10000) AS slope_json
		)
		SELECT (slope_json[1] ->> 'id') AS id, (slope_json[1] ->> 's_imp') AS s_imp, 
		(slope_json[1] ->> 'rs_imp') AS rs_imp, slope_json[2:] AS slope_profile
		FROM x;

		ALTER TABLE temp_slopes ADD PRIMARY KEY(id);

		UPDATE ways w
		SET slope_profile = t.slope_profile,
		s_imp = t.s_imp::numeric,
		rs_imp = t.rs_imp::numeric
		FROM temp_slopes t 
		WHERE w.id = t.id::bigint;
	END IF;
END
$$;

ALTER TABLE ways ADD COLUMN impedance_surface NUMERIC;
UPDATE ways SET impedance_surface = (select_from_variable_container_o('cycling_surface') ->> surface)::NUMERIC 
WHERE surface IS NOT NULL
AND surface IN(SELECT jsonb_object_keys(select_from_variable_container_o('cycling_surface')));

--Mark vertices that are on network islands
WITH count_ids AS (
	SELECT count(*), source AS id 
	FROM ways
	GROUP by source
	UNION ALL
	SELECT count(*), target AS id
	FROM ways
	GROUP by target
),
only_once AS (
	SELECT c.id,sum(c.count), v.geom 
	FROM count_ids c, ways_vertices_pgr v
	WHERE c.id = v.id
	GROUP by c.id, v.geom
	having sum(count) < 2
),
vertices_islands AS (
	SELECT w.source, w.target
	FROM only_once o, only_once o1, ways w
	WHERE w.source = o.id 
	and w.target = o1.id
),
vertices_to_update AS (
	SELECT x.id
	FROM (
		SELECT source AS id 
		FROM vertices_islands 
		UNION ALL
		SELECT target AS id 
		FROM vertices_islands 
	) x
	, ways_vertices_pgr v
	WHERE v.id = x.id
)
UPDATE ways_vertices_pgr 
SET class_ids = array[0]
FROM vertices_to_update v
WHERE ways_vertices_pgr.id = v.id;

--Identify death_end in the network
DROP TABLE IF EXISTS death_end_v;
CREATE TEMP TABLE death_end_v AS 
WITH death_end AS (
	SELECT count(source),source 
	FROM (
		SELECT SOURCE 
		FROM ways 
		UNION ALL
		SELECT target 
		FROM ways 
	) x
	GROUP BY SOURCE 
	HAVING count(source) = 1
)
SELECT v.*
FROM ways_vertices_pgr v, death_end d
WHERE v.id = d.SOURCE;

ALTER TABLE ways ADD COLUMN death_end BIGINT;

UPDATE ways w SET death_end = w.target  
FROM death_end_v d 
WHERE d.id = w.SOURCE;

UPDATE ways w SET death_end = w.source 
FROM death_end_v d 
WHERE d.id = w.target;

ALTER TABLE ways_vertices_pgr ADD COLUMN death_end BOOLEAN;
CREATE INDEX ON ways_vertices_pgr (death_end);

WITH s AS (
	SELECT w.id,w.geom,w.target vid 
	FROM ways w, death_end_v v
	WHERE w.SOURCE = v.id
	UNION ALL 
	SELECT w.id,w.geom,w.source vid 
	FROM ways w, death_end_v v
	WHERE w.target = v.id
)
UPDATE ways_vertices_pgr v
SET death_end = TRUE
FROM s 
WHERE v.id = s.vid; 

CREATE INDEX ON ways USING btree(foot);
CREATE INDEX ON ways USING btree(id);
CREATE INDEX ON ways_vertices_pgr USING btree(cnt);

CREATE SEQUENCE ways_vertices_pgr_id_seq;
ALTER TABLE ways_vertices_pgr ALTER COLUMN id SET DEFAULT nextval('ways_vertices_pgr_id_seq');
ALTER SEQUENCE ways_vertices_pgr_id_seq OWNED BY ways_vertices_pgr.id;
SELECT setval('ways_vertices_pgr_id_seq', COALESCE(max(id), 0)) FROM ways_vertices_pgr;

CREATE SEQUENCE ways_id_seq;
ALTER TABLE ways ALTER COLUMN id SET DEFAULT nextval('ways_id_seq');
ALTER SEQUENCE ways_id_seq OWNED BY ways.id;
SELECT setval('ways_id_seq', COALESCE(max(id), 0)) FROM ways;

CREATE TABLE ways_userinput (LIKE ways INCLUDING ALL);
INSERT INTO ways_userinput
SELECT * FROM ways;

CREATE TABLE ways_userinput_vertices_pgr (LIKE ways_vertices_pgr INCLUDING ALL);
INSERT INTO ways_userinput_vertices_pgr
SELECT * FROM ways_vertices_pgr;

ALTER TABLE ways_userinput add column userid int4;
ALTER TABLE ways_userinput_vertices_pgr add column userid int4;
ALTER TABLE ways_userinput add column scenario_id int4;
ALTER TABLE ways_userinput_vertices_pgr add column scenario_id int4;
ALTER TABLE ways_userinput ADD COLUMN original_id BIGINT;
CREATE INDEX ON ways_userinput USING btree (userid);
CREATE INDEX ON ways_userinput_vertices_pgr USING btree (userid);
CREATE INDEX ON ways_userinput USING btree (scenario_id);
CREATE INDEX ON ways_userinput_vertices_pgr USING btree (scenario_id);
CREATE INDEX ON ways_userinput (original_id);<|MERGE_RESOLUTION|>--- conflicted
+++ resolved
@@ -393,12 +393,8 @@
 SET foot = 'no'  FROM ( SELECT osm_id FROM planet_osm_line WHERE highway = 'service' AND (tags->'psv' IS NOT NULL OR tags->'bus' = 'yes') ) x WHERE w.osm_id = x.osm_id;
 
 -- Mark underground cycle lanes as foot = 'no' this is for the specific case of BOG
-<<<<<<< HEAD
-
-=======
 --UPDATE ways
 --SET foot = 'yes' WHERE bicycle != 'no'AND foot = 'no';
->>>>>>> 02ae9c3b
 --
 
 
