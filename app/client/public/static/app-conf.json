{
<<<<<<< HEAD
  "tittle": "GOAT - Geo Open Accessibility Tool",
  "baseColor": "red darken-3",
  "controlsColor": "#26AE3F",
  "logo": "./src/assets/img/logo.png",
  "map": {
    "projectionCode": "EPSG:3857",
    "proj4Defs": [
      {
        "code": "EPSG:3006",
        "projection": "+proj=utm +zone=33 +ellps=GRS80 +towgs84=0,0,0,0,0,0,0 +units=m +no_defs"
      }
    ],
    "minZoom": 10,
    "maxZoom": 21,
    "zoom": 13,
    "resolutions": [
      156543.03,
      78271.52,
      39135.76,
      19567.88,
      9783.94,
      4891.97,
      2445.98,
      1222.99,
      611.5,
      305.75,
      152.87,
      76.437,
      38.219,
      19.109,
      9.5546,
      4.7773,
      2.3887,
      1.1943,
      0.5972
    ],
    "center": [1289645.541227, 6129485.298188],
    "layers": [
      {
        "type": "WMS",
        "name": "ways",
        "url": "/geoserver/wms",
        "layers": "cite:ways",
        "opacity": 1,
        "queryable": false,
        "visible": false,
        "canEdit": true,
        "editGeometry": "LineString",
        "displayInLayerList": false,
        "zIndex": 2,
        "serverType": "geoserver"
      },
      {
        "type": "WMS",
        "name": "pois",
        "url": "/geoserver/wms",
        "group": "poisLayers",
        "layers": "cite:pois_info",
        "viewparams": "amenities:'cG9wdWxhdGlvbg=='",
        "opacity": 1,
        "queryable": true,
        "visible": false,
        "canEdit": true,
        "editGeometry": "Point",
        "displayInLayerList": true,
        "requiresPois": true,
        "zIndex": 2,
        "serverType": "geoserver"
      },
      {
        "type": "WMS",
        "name": "administrativeUnits",
        "url": "/geoserver/wms",
        "group": "administrativeLayers",
        "layers": "cite:study_area",
        "opacity": 1,
        "queryable": false,
        "visible": false,
        "canEdit": false,
        "displayInLayerList": true,
        "zIndex": 1,
        "serverType": "geoserver"
      },
      {
        "type": "WMS",
        "name": "walkability",
        "url": "/geoserver/wms",
        "group": "accessbilityBasemaps",
        "layers": "cite:heatmap",
        "viewparams": "amenities:'W10='",
        "opacity": 1,
        "queryable": false,
        "visible": false,
        "displayInLayerList": true,
        "requiresPois": true,
        "zIndex": 1,
        "serverType": "geoserver"
      },
      {
        "type": "WMS",
        "name": "population",
        "url": "/geoserver/wms",
        "group": "accessbilityBasemaps",
        "layers": "cite:heatmap_population",
        "opacity": 1,
        "visible": false,
        "displayInLayerList": true,
        "zIndex": 1,
        "serverType": "geoserver"
      },
      {
        "type": "WMS",
        "name": "walkabilityPopulation",
        "url": "/geoserver/wms",
        "group": "accessbilityBasemaps",
        "layers": "cite:heatmap_luptai",
        "viewparams": "amenities:W10=",
        "opacity": 1,
        "queryable": false,
        "visible": false,
        "displayInLayerList": true,
        "requiresPois": true,
        "zIndex": 1,
        "serverType": "geoserver"
      },

      {
        "type": "WMS",
        "name": "areaIsochrone",
        "url": "/geoserver/wms",
        "group": "accessbilityBasemaps",
        "layers": "cite:heatmap_area_isochrone",
        "opacity": 1,
        "queryable": false,
        "visible": false,
        "displayInLayerList": true,
        "zIndex": 1,
        "serverType": "geoserver"
      },
      {
        "type": "OSM",
        "name": "osmStandard",
        "url": "http://{a-c}.tile.openstreetmap.org/{z}/{x}/{y}.png",
        "group": "backgroundLayers",
        "maxZoom": 19,
        "queryable": false,
        "cascadePrint": true,
        "visible": false,
        "displayInLayerList": true,
        "attributions": "© <a href='https://www.openstreetmap.org/copyright'> OpenStreetMap </a> contributors "
      },
      {
        "type": "OSM",
        "name": "osmLight",
        "url": "http://{a-c}.basemaps.cartocdn.com/light_all/{z}/{x}/{y}.png",
        "group": "backgroundLayers",
        "maxZoom": 19,
        "queryable": false,
        "cascadePrint": true,
        "visible": false,
        "displayInLayerList": true,
        "attributions": "© <a href='https://www.openstreetmap.org/copyright'> OpenStreetMap </a> contributors "
      },
      {
        "type": "OSM",
        "name": "osmDark",
        "url": "http://{a-c}.basemaps.cartocdn.com/dark_all/{z}/{x}/{y}.png",
        "group": "backgroundLayers",
        "maxZoom": 19,
        "queryable": false,
        "cascadePrint": true,
        "visible": false,
        "displayInLayerList": true,
        "attributions": "© <a href='https://www.openstreetmap.org/copyright'> OpenStreetMap </a> contributors "
      },
      {
        "type": "XYZ",
        "name": "mapboxStreets",
        "group": "backgroundLayers",
        "url": "https://api.mapbox.com/styles/v1/mapbox/streets-v10/tiles/256/{z}/{x}/{y}",
        "accessToken": "pk.eyJ1IjoiZWxpYXNwYWphcmVzIiwiYSI6ImNqOW1scnVyOTRxcWwzMm5yYWhta2N2cXcifQ.aDCgidtC9cjf_O75frn9lA",
        "maxZoom": 19,
        "queryable": false,
        "cascadePrint": true,
        "visible": true,
        "displayInLayerList": true,
        "attributions": "© <a href='https://www.mapbox.com/map-feedback/'>Mapbox</a> © <a href='https://www.openstreetmap.org/copyright'> OpenStreetMap contributors</a>"
      },
      {
        "type": "XYZ",
        "name": "publicTransport",
        "group": "backgroundLayers",
        "url": "https://tileserver.memomaps.de/tilegen/{z}/{x}/{y}.png",
        "maxZoom": 18,
        "queryable": false,
        "cascadePrint": true,
        "visible": false,
        "displayInLayerList": true,
        "attributions": "© <a href='https://www.memomaps.de/'>Memomaps</a>"
      },
      {
        "type": "BING",
        "name": "bingAerial",
        "group": "backgroundLayers",
        "accessToken": "Avv4X-3gpZJQ_Ln2eAilMZ8qNI4Y6UtspyNxgIzoCSZC26xi_aXb3AiaXnutPPjH",
        "imagerySet": "Aerial",
        "maxZoom": 19,
        "queryable": false,
        "cascadePrint": true,
        "visible": false,
        "displayInLayerList": true,
        "attributions": "© Microsoft Coorporation © Digital Globe ©CNES Distribution Airbus DS <a href='https://www.microsoft.com/en-us/maps/product'>Terms of use</a> "
      }
    ],
    "controls": [
      {
        "name": "home",
        "options": {
          "zoomOnStart": true
=======
    "tittle": "GOAT - Geo Open Accessibility Tool",
    "baseColor": "red darken-3",
    "controlsColor": "#26AE3F",
    "logo": "./src/assets/img/logo.png",
    "map": {
      "projectionCode": "EPSG:3857",
      "proj4Defs": [
        {
          "code": "EPSG:3006",
          "projection": "+proj=utm +zone=33 +ellps=GRS80 +towgs84=0,0,0,0,0,0,0 +units=m +no_defs"
>>>>>>> 7961e901
        }
      ],
      "minZoom": 10,
      "maxZoom": 21,
      "zoom": 13,
      "resolutions": [
        156543.03,
        78271.52,
        39135.76,
        19567.88,
        9783.94,
        4891.97,
        2445.98,
        1222.99,
        611.5,
        305.75,
        152.87,
        76.437,
        38.219,
        19.109,
        9.5546,
        4.7773,
        2.3887,
        1.1943,
        0.5972
      ],
      "center": [-965048, 5043809],
      "layers": [
        {
          "type": "VECTOR",
          "lid": "study-area",
          "name": "studyArea",
          "url": "/geoserver/wfs?service=WFS&version=1.1.0&request=GetFeature&typeName=cite:study_area_union&srsname=EPSG:4326&outputFormat=json",
          "formatConfig": {},
          "format": "GeoJSON",
          "displayInLayerList": false,
          "visible": true,
          "zIndex": 4,
          "styleRef": "boundaryStyle"
        },
        {
          "type": "WMS",
          "name": "ways",
          "url": "/geoserver/wms",
          "layers": "cite:ways",
          "opacity": 1,
          "queryable": false,
          "visible": false,
          "canEdit": true,
          "displayInLayerList": false,
          "zIndex": 2,
          "serverType": "geoserver"
        },
        {
          "type": "WMS",
          "name": "pois",
          "url": "/geoserver/wms",
          "group": "poisLayers",
          "layers": "cite:pois_info",
          "viewparams": "amenities:'cG9wdWxhdGlvbg=='",
          "opacity": 1,
          "queryable": true,
          "visible": false,
          "canEdit": false,
          "displayInLayerList": true,
          "requiresPois": true,
          "zIndex": 2,
          "serverType": "geoserver"
        },
        {
          "type": "WMS",
          "name": "administrativeUnits",
          "url": "/geoserver/wms",
          "group": "administrativeLayers",
          "layers": "cite:study_area",
          "opacity": 1,
          "queryable": false,
          "visible": false,
          "canEdit": false,
          "displayInLayerList": true,
          "zIndex": 1,
          "serverType": "geoserver"
        },
        {
          "type": "WMS",
          "name": "walkability",
          "url": "/geoserver/wms",
          "group": "accessbilityBasemaps",
          "layers": "cite:heatmap",
          "viewparams": "amenities:'W10='",
          "opacity": 1,
          "queryable": false,
          "visible": false,
          "displayInLayerList": true,
          "requiresPois": true,
          "zIndex": 1,
          "serverType": "geoserver"
        },
        {
          "type": "WMS",
          "name": "population",
          "url": "/geoserver/wms",
          "group": "accessbilityBasemaps",
          "layers": "cite:heatmap_population",
          "opacity": 1,
          "visible": false,
          "displayInLayerList": true,
          "zIndex": 1,
          "serverType": "geoserver"
        },
        {
          "type": "WMS",
          "name": "walkabilityPopulation",
          "url": "/geoserver/wms",
          "group": "accessbilityBasemaps",
          "layers": "cite:heatmap_luptai",
          "viewparams": "amenities:W10=",
          "opacity": 1,
          "queryable": false,
          "visible": false,
          "displayInLayerList": true,
          "requiresPois": true,
          "zIndex": 1,
          "serverType": "geoserver"
        },
  
        {
          "type": "WMS",
          "name": "areaIsochrone",
          "url": "/geoserver/wms",
          "group": "accessbilityBasemaps",
          "layers": "cite:heatmap_area_isochrone",
          "opacity": 1,
          "queryable": false,
          "visible": false,
          "displayInLayerList": true,
          "zIndex": 1,
          "serverType": "geoserver"
        },
  
        {
          "type": "OSM",
          "name": "osmStandard",
          "url": "http://{a-c}.tile.openstreetmap.org/{z}/{x}/{y}.png",
          "group": "backgroundLayers",
          "maxZoom": 19,
          "queryable": false,
          "cascadePrint": true,
          "visible": false,
          "displayInLayerList": true,
          "attributions": "© <a href='https://www.openstreetmap.org/copyright'> OpenStreetMap </a> contributors "
        },
        {
          "type": "OSM",
          "name": "osmLight",
          "url": "http://{a-c}.basemaps.cartocdn.com/light_all/{z}/{x}/{y}.png",
          "group": "backgroundLayers",
          "maxZoom": 19,
          "queryable": false,
          "cascadePrint": true,
          "visible": false,
          "displayInLayerList": true,
          "attributions": "© <a href='https://www.openstreetmap.org/copyright'> OpenStreetMap </a> contributors "
        },
        {
          "type": "OSM",
          "name": "osmDark",
          "url": "http://{a-c}.basemaps.cartocdn.com/dark_all/{z}/{x}/{y}.png",
          "group": "backgroundLayers",
          "maxZoom": 19,
          "queryable": false,
          "cascadePrint": true,
          "visible": false,
          "displayInLayerList": true,
          "attributions": "© <a href='https://www.openstreetmap.org/copyright'> OpenStreetMap </a> contributors "
        },
        {
          "type": "XYZ",
          "name": "mapboxStreets",
          "group": "backgroundLayers",
          "url": "https://api.mapbox.com/styles/v1/mapbox/streets-v10/tiles/256/{z}/{x}/{y}",
          "accessToken": "pk.eyJ1IjoiZWxpYXNwYWphcmVzIiwiYSI6ImNqOW1scnVyOTRxcWwzMm5yYWhta2N2cXcifQ.aDCgidtC9cjf_O75frn9lA",
          "maxZoom": 19,
          "queryable": false,
          "cascadePrint": true,
          "visible": true,
          "displayInLayerList": true,
          "attributions": "© <a href='https://www.mapbox.com/map-feedback/'>Mapbox</a> © <a href='https://www.openstreetmap.org/copyright'> OpenStreetMap contributors</a>"
        },
        {
          "type": "XYZ",
          "name": "publicTransport",
          "group": "backgroundLayers",
          "url": "https://tileserver.memomaps.de/tilegen/{z}/{x}/{y}.png",
          "maxZoom": 18,
          "queryable": false,
          "cascadePrint": true,
          "visible": false,
          "displayInLayerList": true,
          "attributions": "© <a href='https://www.memomaps.de/'>Memomaps</a>"
        },
        {
          "type": "BING",
          "name": "bingAerial",
          "group": "backgroundLayers",
          "accessToken": "Avv4X-3gpZJQ_Ln2eAilMZ8qNI4Y6UtspyNxgIzoCSZC26xi_aXb3AiaXnutPPjH",
          "imagerySet": "Aerial",
          "maxZoom": 19,
          "queryable": false,
          "cascadePrint": true,
          "visible": false,
          "displayInLayerList": true,
          "attributions": "© Microsoft Coorporation © Digital Globe ©CNES Distribution Airbus DS <a href='https://www.microsoft.com/en-us/maps/product'>Terms of use</a> "
        }
      ],
      "controls": [
        {
          "name": "home",
          "options": {
            "zoomOnStart": true
          }
        },
        {
          "name": "legend"
        }
      ],
      "modules": {
        "measuretool": {
          "strokeColor": "#ffcc33",
          "fillColor": "rgba(255, 204, 51, 0.2)",
          "sketchStrokeColor": "rgba(0, 0, 0, 0.5)",
          "sketchFillColor": "rgba(255, 255, 255, 0.2)",
          "sketchVertexStrokeColor": "rgba(0, 0, 0, 0.7)",
          "sketchVertexFillColor": "rgba(255, 255, 255, 0.2)"
        }
      }
    },
    "componentData": {
      "pois": {
        "allPois": [
          {
            "name": "Education",
            "categoryValue": "education",
            "id": 1,
            "children": [
              {
                "name": "Primary school",
                "value": "primary_school",
                "icon": "primary_school",
                "weight": 1,
                "sensitivity": -0.003,
                "locked": false
              },
              {
                "name": "Secondary school",
                "value": "secondary_school",
                "icon": "secondary_school",
                "weight": 1,
                "sensitivity": -0.003,
                "locked": false
              },
              {
                "name": "University",
                "value": "university",
                "icon": "university",
                "weight": 1,
                "sensitivity": -0.003,
                "locked": false
              }
            ]
          },
          {
            "name": "Transport",
            "categoryValue": "transport",
            "locked": false,
            "children": [
             {
                "name": "Bus",
                "value": "bus_stop",
                "icon": "bus_stop",
                "weight": 1,
                "sensitivity": -0.003
              }
            ]
          },
          {
            "name": "Services",
            "categoryValue": "services",
            "children": [
              {
                "name": "Hospital",
                "value": "hospital",
                "icon": "hospital",
                "weight": 1,
                "sensitivity": -0.003
              },
              {
                "name": "Doctor",
                "value": "doctors",
                "icon": "doctors",
                "weight": 1,
                "sensitivity": -0.003
              }
            ]
          },
          {
            "name": "Shop",
            "categoryValue": "shop",
            "children": [
              {
                "name": "Supermarket",
                "value": "supermarket",
                "icon": "supermarket",
                "weight": 1,
                "sensitivity": -0.003
              }
            ]
          }
        ],
        "filters": {
          "disabledPoisOnTimeFilter": [
            {
              "categoryValue": "transport",
              "poisFiltered": ["*"]
            },
            {
              "categoryValue": "education",
              "poisFiltered": [
                "kindergarten",
                "primary_school",
                "secondary_school"
              ]
            }
          ],
          "disabledPoisOnRoutingProfile": {
            "walking_wheelchair": [
              {
                "categoryValue": "services",
                "poisFiltered": ["recycling", "atm"]
              },
              {
                "categoryValue": "transport",
                "poisFiltered": ["charging_station"]
              }
            ]
          }
        }
      },
      "isochrones": {
        "options": {
          "routingProfile": {
            "name": "profile",
            "values": [
              {
                "display": "Standard",
                "value": "walking_standard",
                "defaultSpeed": 5
              }
            ],
            "active": {
              "display": "Standard",
              "value": "walking_standard",
              "defaultSpeed": 5
<<<<<<< HEAD
            },
            {
              "display": "Elderly",
              "value": "walking_elderly",
              "defaultSpeed": 3
            },
            {
              "display": "Wheelchair",
              "value": "walking_wheelchair",
              "defaultSpeed": 5
            }
          ],
          "active": {
            "display": "Standard",
            "value": "walking_standard",
            "defaultSpeed": 5
          }
        },
        "calculationType": "single",
        "minutes": "10",
        "speed": "5",
        "steps": "2",
        "concavityIsochrones": {
          "name": "concavity",
          "values": [
            { "display": "0", "value": "0.00003" },
            { "display": "1", "value": "0.000003" },
            { "display": "2", "value": "0.0000025" },
            { "display": "3", "value": "0.000002" },
            { "display": "4", "value": "0.0000017" },
            { "display": "5", "value": "0.0000015" }
          ],
          "active": "0.00003"
        },
        "calculationModes": {
          "name": "modus",
          "values": [
            {
              "display": "Default Network",
              "name": "defaultNetwork",
              "value": "default"
            },
            {
              "display": "Modified Network",
              "name": "modifiedNetwork",
              "value": "scenario"
            },
            {
              "display": "Modified Network (Double Calculation)",
              "name": "modifiedNetworkDoubleCalc",
              "value": "comparison"
=======
>>>>>>> 7961e901
            }
          },
          "calculationType": "single",
          "minutes": "10",
          "speed": "5",
          "steps": "2",
          "concavityIsochrones": {
            "name": "concavity",
            "values": [
              { "display": "0", "value": "0.00003" },
              { "display": "1", "value": "0.000003" },
              { "display": "2", "value": "0.0000025" },
              { "display": "3", "value": "0.000002" },
              { "display": "4", "value": "0.0000017" },
              { "display": "5", "value": "0.0000015" }
            ],
            "active": "0.00003"
          },
          "calculationModes": {
            "name": "modus",
            "values": [
              {
                "display": "Default Network",
                "name": "defaultNetwork",
                "value": "default"
              },
              {
                "display": "Modified Network",
                "name": "modifiedNetwork",
                "value": "scenario"
              },
              {
                "display": "Modified Network (Double Calculation)",
                "name": "modifiedNetworkDoubleCalc",
                "value": "comparison"
              }
            ],
            "active": "default"
          },
          "alphaShapeParameter": {
            "name": "alphashape",
            "values": [{ "display": "0.00003", "value": "0.00003" }],
            "active": "0.00003"
          }
        },
        "styleData": {
          "styleCache": {
            "default": {},
            "input": {}
          },
          "defaultIsochroneColors": {
            "1": "#ffffe0",
            "2": "#fff2c7",
            "3": "#ffe4b1",
            "4": "#ffd69d",
            "5": "#ffc88e",
            "6": "#ffb981",
            "7": "#ffaa76",
            "8": "#ff9a6e",
            "9": "#fc8968",
            "10": "#f77a63",
            "11": "#f16b5f",
            "12": "#e95d5a",
            "13": "#e14f55",
            "14": "#d8404e",
            "15": "#cd3346",
            "16": "#c2263d",
            "17": "#b61832",
            "18": "#a80c25",
            "19": "#9b0316",
            "20": "#8b0000"
          },
          "inputIsochroneColors": {
            "1": "#22D329",
            "2": "#20C830",
            "3": "#1EBD38",
            "4": "#1CB340",
            "5": "#1AA848",
            "6": "#199E50",
            "7": "#179358",
            "8": "#158860",
            "9": "#137E68",
            "10": "#117370",
            "11": "#106977",
            "12": "#0E5E7F",
            "13": "#0C5487",
            "14": "#0A498F",
            "15": "#083E97",
            "16": "#07349F",
            "17": "#0529A7",
            "18": "#031FAF",
            "19": "#0114B7",
            "20": "#000ABF"
          }
        }
      }
    },
    "componentConf": {
      "pois": {
        "filters": {
          "timeBasedCalculations": "no"
        }
      }
    }
  },
  "listValues": {
    "ways": {
      "type": {
        "values": ["bridge", "road"]
      }
    },
    "pois_info": {
      "amenity": {
        "values": "*"
      }
    }
  }
  <|MERGE_RESOLUTION|>--- conflicted
+++ resolved
@@ -1,5 +1,4 @@
 {
-<<<<<<< HEAD
   "tittle": "GOAT - Geo Open Accessibility Tool",
   "baseColor": "red darken-3",
   "controlsColor": "#26AE3F",
@@ -36,9 +35,21 @@
       1.1943,
       0.5972
     ],
-    "center": [1289645.541227, 6129485.298188],
+    "center": [-965048, 5043809],
     "layers": [
       {
+        "type": "VECTOR",
+        "lid": "study-area",
+        "name": "studyArea",
+        "url": "/geoserver/wfs?service=WFS&version=1.1.0&request=GetFeature&typeName=cite:study_area_union&srsname=EPSG:4326&outputFormat=json",
+        "formatConfig": {},
+        "format": "GeoJSON",
+        "displayInLayerList": false,
+        "visible": true,
+        "zIndex": 4,
+        "styleRef": "boundaryStyle"
+      },
+      {
         "type": "WMS",
         "name": "ways",
         "url": "/geoserver/wms",
@@ -47,7 +58,6 @@
         "queryable": false,
         "visible": false,
         "canEdit": true,
-        "editGeometry": "LineString",
         "displayInLayerList": false,
         "zIndex": 2,
         "serverType": "geoserver"
@@ -62,8 +72,7 @@
         "opacity": 1,
         "queryable": true,
         "visible": false,
-        "canEdit": true,
-        "editGeometry": "Point",
+        "canEdit": false,
         "displayInLayerList": true,
         "requiresPois": true,
         "zIndex": 2,
@@ -139,6 +148,7 @@
         "zIndex": 1,
         "serverType": "geoserver"
       },
+
       {
         "type": "OSM",
         "name": "osmStandard",
@@ -219,391 +229,142 @@
         "name": "home",
         "options": {
           "zoomOnStart": true
-=======
-    "tittle": "GOAT - Geo Open Accessibility Tool",
-    "baseColor": "red darken-3",
-    "controlsColor": "#26AE3F",
-    "logo": "./src/assets/img/logo.png",
-    "map": {
-      "projectionCode": "EPSG:3857",
-      "proj4Defs": [
+        }
+      },
+      {
+        "name": "legend"
+      }
+    ],
+    "modules": {
+      "measuretool": {
+        "strokeColor": "#ffcc33",
+        "fillColor": "rgba(255, 204, 51, 0.2)",
+        "sketchStrokeColor": "rgba(0, 0, 0, 0.5)",
+        "sketchFillColor": "rgba(255, 255, 255, 0.2)",
+        "sketchVertexStrokeColor": "rgba(0, 0, 0, 0.7)",
+        "sketchVertexFillColor": "rgba(255, 255, 255, 0.2)"
+      }
+    }
+  },
+  "componentData": {
+    "pois": {
+      "allPois": [
         {
-          "code": "EPSG:3006",
-          "projection": "+proj=utm +zone=33 +ellps=GRS80 +towgs84=0,0,0,0,0,0,0 +units=m +no_defs"
->>>>>>> 7961e901
+          "name": "Education",
+          "categoryValue": "education",
+          "id": 1,
+          "children": [
+            {
+              "name": "Primary school",
+              "value": "primary_school",
+              "icon": "primary_school",
+              "weight": 1,
+              "sensitivity": -0.003,
+              "locked": false
+            },
+            {
+              "name": "Secondary school",
+              "value": "secondary_school",
+              "icon": "secondary_school",
+              "weight": 1,
+              "sensitivity": -0.003,
+              "locked": false
+            },
+            {
+              "name": "University",
+              "value": "university",
+              "icon": "university",
+              "weight": 1,
+              "sensitivity": -0.003,
+              "locked": false
+            }
+          ]
+        },
+        {
+          "name": "Transport",
+          "categoryValue": "transport",
+          "locked": false,
+          "children": [
+            {
+              "name": "Bus",
+              "value": "bus_stop",
+              "icon": "bus_stop",
+              "weight": 1,
+              "sensitivity": -0.003
+            }
+          ]
+        },
+        {
+          "name": "Services",
+          "categoryValue": "services",
+          "children": [
+            {
+              "name": "Hospital",
+              "value": "hospital",
+              "icon": "hospital",
+              "weight": 1,
+              "sensitivity": -0.003
+            },
+            {
+              "name": "Doctor",
+              "value": "doctors",
+              "icon": "doctors",
+              "weight": 1,
+              "sensitivity": -0.003
+            }
+          ]
+        },
+        {
+          "name": "Shop",
+          "categoryValue": "shop",
+          "children": [
+            {
+              "name": "Supermarket",
+              "value": "supermarket",
+              "icon": "supermarket",
+              "weight": 1,
+              "sensitivity": -0.003
+            }
+          ]
         }
       ],
-      "minZoom": 10,
-      "maxZoom": 21,
-      "zoom": 13,
-      "resolutions": [
-        156543.03,
-        78271.52,
-        39135.76,
-        19567.88,
-        9783.94,
-        4891.97,
-        2445.98,
-        1222.99,
-        611.5,
-        305.75,
-        152.87,
-        76.437,
-        38.219,
-        19.109,
-        9.5546,
-        4.7773,
-        2.3887,
-        1.1943,
-        0.5972
-      ],
-      "center": [-965048, 5043809],
-      "layers": [
-        {
-          "type": "VECTOR",
-          "lid": "study-area",
-          "name": "studyArea",
-          "url": "/geoserver/wfs?service=WFS&version=1.1.0&request=GetFeature&typeName=cite:study_area_union&srsname=EPSG:4326&outputFormat=json",
-          "formatConfig": {},
-          "format": "GeoJSON",
-          "displayInLayerList": false,
-          "visible": true,
-          "zIndex": 4,
-          "styleRef": "boundaryStyle"
-        },
-        {
-          "type": "WMS",
-          "name": "ways",
-          "url": "/geoserver/wms",
-          "layers": "cite:ways",
-          "opacity": 1,
-          "queryable": false,
-          "visible": false,
-          "canEdit": true,
-          "displayInLayerList": false,
-          "zIndex": 2,
-          "serverType": "geoserver"
-        },
-        {
-          "type": "WMS",
-          "name": "pois",
-          "url": "/geoserver/wms",
-          "group": "poisLayers",
-          "layers": "cite:pois_info",
-          "viewparams": "amenities:'cG9wdWxhdGlvbg=='",
-          "opacity": 1,
-          "queryable": true,
-          "visible": false,
-          "canEdit": false,
-          "displayInLayerList": true,
-          "requiresPois": true,
-          "zIndex": 2,
-          "serverType": "geoserver"
-        },
-        {
-          "type": "WMS",
-          "name": "administrativeUnits",
-          "url": "/geoserver/wms",
-          "group": "administrativeLayers",
-          "layers": "cite:study_area",
-          "opacity": 1,
-          "queryable": false,
-          "visible": false,
-          "canEdit": false,
-          "displayInLayerList": true,
-          "zIndex": 1,
-          "serverType": "geoserver"
-        },
-        {
-          "type": "WMS",
-          "name": "walkability",
-          "url": "/geoserver/wms",
-          "group": "accessbilityBasemaps",
-          "layers": "cite:heatmap",
-          "viewparams": "amenities:'W10='",
-          "opacity": 1,
-          "queryable": false,
-          "visible": false,
-          "displayInLayerList": true,
-          "requiresPois": true,
-          "zIndex": 1,
-          "serverType": "geoserver"
-        },
-        {
-          "type": "WMS",
-          "name": "population",
-          "url": "/geoserver/wms",
-          "group": "accessbilityBasemaps",
-          "layers": "cite:heatmap_population",
-          "opacity": 1,
-          "visible": false,
-          "displayInLayerList": true,
-          "zIndex": 1,
-          "serverType": "geoserver"
-        },
-        {
-          "type": "WMS",
-          "name": "walkabilityPopulation",
-          "url": "/geoserver/wms",
-          "group": "accessbilityBasemaps",
-          "layers": "cite:heatmap_luptai",
-          "viewparams": "amenities:W10=",
-          "opacity": 1,
-          "queryable": false,
-          "visible": false,
-          "displayInLayerList": true,
-          "requiresPois": true,
-          "zIndex": 1,
-          "serverType": "geoserver"
-        },
-  
-        {
-          "type": "WMS",
-          "name": "areaIsochrone",
-          "url": "/geoserver/wms",
-          "group": "accessbilityBasemaps",
-          "layers": "cite:heatmap_area_isochrone",
-          "opacity": 1,
-          "queryable": false,
-          "visible": false,
-          "displayInLayerList": true,
-          "zIndex": 1,
-          "serverType": "geoserver"
-        },
-  
-        {
-          "type": "OSM",
-          "name": "osmStandard",
-          "url": "http://{a-c}.tile.openstreetmap.org/{z}/{x}/{y}.png",
-          "group": "backgroundLayers",
-          "maxZoom": 19,
-          "queryable": false,
-          "cascadePrint": true,
-          "visible": false,
-          "displayInLayerList": true,
-          "attributions": "© <a href='https://www.openstreetmap.org/copyright'> OpenStreetMap </a> contributors "
-        },
-        {
-          "type": "OSM",
-          "name": "osmLight",
-          "url": "http://{a-c}.basemaps.cartocdn.com/light_all/{z}/{x}/{y}.png",
-          "group": "backgroundLayers",
-          "maxZoom": 19,
-          "queryable": false,
-          "cascadePrint": true,
-          "visible": false,
-          "displayInLayerList": true,
-          "attributions": "© <a href='https://www.openstreetmap.org/copyright'> OpenStreetMap </a> contributors "
-        },
-        {
-          "type": "OSM",
-          "name": "osmDark",
-          "url": "http://{a-c}.basemaps.cartocdn.com/dark_all/{z}/{x}/{y}.png",
-          "group": "backgroundLayers",
-          "maxZoom": 19,
-          "queryable": false,
-          "cascadePrint": true,
-          "visible": false,
-          "displayInLayerList": true,
-          "attributions": "© <a href='https://www.openstreetmap.org/copyright'> OpenStreetMap </a> contributors "
-        },
-        {
-          "type": "XYZ",
-          "name": "mapboxStreets",
-          "group": "backgroundLayers",
-          "url": "https://api.mapbox.com/styles/v1/mapbox/streets-v10/tiles/256/{z}/{x}/{y}",
-          "accessToken": "pk.eyJ1IjoiZWxpYXNwYWphcmVzIiwiYSI6ImNqOW1scnVyOTRxcWwzMm5yYWhta2N2cXcifQ.aDCgidtC9cjf_O75frn9lA",
-          "maxZoom": 19,
-          "queryable": false,
-          "cascadePrint": true,
-          "visible": true,
-          "displayInLayerList": true,
-          "attributions": "© <a href='https://www.mapbox.com/map-feedback/'>Mapbox</a> © <a href='https://www.openstreetmap.org/copyright'> OpenStreetMap contributors</a>"
-        },
-        {
-          "type": "XYZ",
-          "name": "publicTransport",
-          "group": "backgroundLayers",
-          "url": "https://tileserver.memomaps.de/tilegen/{z}/{x}/{y}.png",
-          "maxZoom": 18,
-          "queryable": false,
-          "cascadePrint": true,
-          "visible": false,
-          "displayInLayerList": true,
-          "attributions": "© <a href='https://www.memomaps.de/'>Memomaps</a>"
-        },
-        {
-          "type": "BING",
-          "name": "bingAerial",
-          "group": "backgroundLayers",
-          "accessToken": "Avv4X-3gpZJQ_Ln2eAilMZ8qNI4Y6UtspyNxgIzoCSZC26xi_aXb3AiaXnutPPjH",
-          "imagerySet": "Aerial",
-          "maxZoom": 19,
-          "queryable": false,
-          "cascadePrint": true,
-          "visible": false,
-          "displayInLayerList": true,
-          "attributions": "© Microsoft Coorporation © Digital Globe ©CNES Distribution Airbus DS <a href='https://www.microsoft.com/en-us/maps/product'>Terms of use</a> "
-        }
-      ],
-      "controls": [
-        {
-          "name": "home",
-          "options": {
-            "zoomOnStart": true
-          }
-        },
-        {
-          "name": "legend"
-        }
-      ],
-      "modules": {
-        "measuretool": {
-          "strokeColor": "#ffcc33",
-          "fillColor": "rgba(255, 204, 51, 0.2)",
-          "sketchStrokeColor": "rgba(0, 0, 0, 0.5)",
-          "sketchFillColor": "rgba(255, 255, 255, 0.2)",
-          "sketchVertexStrokeColor": "rgba(0, 0, 0, 0.7)",
-          "sketchVertexFillColor": "rgba(255, 255, 255, 0.2)"
-        }
-      }
-    },
-    "componentData": {
-      "pois": {
-        "allPois": [
+      "filters": {
+        "disabledPoisOnTimeFilter": [
           {
-            "name": "Education",
-            "categoryValue": "education",
-            "id": 1,
-            "children": [
-              {
-                "name": "Primary school",
-                "value": "primary_school",
-                "icon": "primary_school",
-                "weight": 1,
-                "sensitivity": -0.003,
-                "locked": false
-              },
-              {
-                "name": "Secondary school",
-                "value": "secondary_school",
-                "icon": "secondary_school",
-                "weight": 1,
-                "sensitivity": -0.003,
-                "locked": false
-              },
-              {
-                "name": "University",
-                "value": "university",
-                "icon": "university",
-                "weight": 1,
-                "sensitivity": -0.003,
-                "locked": false
-              }
-            ]
+            "categoryValue": "transport",
+            "poisFiltered": ["*"]
           },
           {
-            "name": "Transport",
-            "categoryValue": "transport",
-            "locked": false,
-            "children": [
-             {
-                "name": "Bus",
-                "value": "bus_stop",
-                "icon": "bus_stop",
-                "weight": 1,
-                "sensitivity": -0.003
-              }
-            ]
-          },
-          {
-            "name": "Services",
-            "categoryValue": "services",
-            "children": [
-              {
-                "name": "Hospital",
-                "value": "hospital",
-                "icon": "hospital",
-                "weight": 1,
-                "sensitivity": -0.003
-              },
-              {
-                "name": "Doctor",
-                "value": "doctors",
-                "icon": "doctors",
-                "weight": 1,
-                "sensitivity": -0.003
-              }
-            ]
-          },
-          {
-            "name": "Shop",
-            "categoryValue": "shop",
-            "children": [
-              {
-                "name": "Supermarket",
-                "value": "supermarket",
-                "icon": "supermarket",
-                "weight": 1,
-                "sensitivity": -0.003
-              }
+            "categoryValue": "education",
+            "poisFiltered": [
+              "kindergarten",
+              "primary_school",
+              "secondary_school"
             ]
           }
         ],
-        "filters": {
-          "disabledPoisOnTimeFilter": [
+        "disabledPoisOnRoutingProfile": {
+          "walking_wheelchair": [
+            {
+              "categoryValue": "services",
+              "poisFiltered": ["recycling", "atm"]
+            },
             {
               "categoryValue": "transport",
-              "poisFiltered": ["*"]
-            },
-            {
-              "categoryValue": "education",
-              "poisFiltered": [
-                "kindergarten",
-                "primary_school",
-                "secondary_school"
-              ]
-            }
-          ],
-          "disabledPoisOnRoutingProfile": {
-            "walking_wheelchair": [
-              {
-                "categoryValue": "services",
-                "poisFiltered": ["recycling", "atm"]
-              },
-              {
-                "categoryValue": "transport",
-                "poisFiltered": ["charging_station"]
-              }
-            ]
-          }
+              "poisFiltered": ["charging_station"]
+            }
+          ]
         }
-      },
-      "isochrones": {
-        "options": {
-          "routingProfile": {
-            "name": "profile",
-            "values": [
-              {
-                "display": "Standard",
-                "value": "walking_standard",
-                "defaultSpeed": 5
-              }
-            ],
-            "active": {
+      }
+    },
+    "isochrones": {
+      "options": {
+        "routingProfile": {
+          "name": "profile",
+          "values": [
+            {
               "display": "Standard",
               "value": "walking_standard",
-              "defaultSpeed": 5
-<<<<<<< HEAD
-            },
-            {
-              "display": "Elderly",
-              "value": "walking_elderly",
-              "defaultSpeed": 3
-            },
-            {
-              "display": "Wheelchair",
-              "value": "walking_wheelchair",
               "defaultSpeed": 5
             }
           ],
@@ -646,123 +407,73 @@
               "display": "Modified Network (Double Calculation)",
               "name": "modifiedNetworkDoubleCalc",
               "value": "comparison"
-=======
->>>>>>> 7961e901
-            }
-          },
-          "calculationType": "single",
-          "minutes": "10",
-          "speed": "5",
-          "steps": "2",
-          "concavityIsochrones": {
-            "name": "concavity",
-            "values": [
-              { "display": "0", "value": "0.00003" },
-              { "display": "1", "value": "0.000003" },
-              { "display": "2", "value": "0.0000025" },
-              { "display": "3", "value": "0.000002" },
-              { "display": "4", "value": "0.0000017" },
-              { "display": "5", "value": "0.0000015" }
-            ],
-            "active": "0.00003"
-          },
-          "calculationModes": {
-            "name": "modus",
-            "values": [
-              {
-                "display": "Default Network",
-                "name": "defaultNetwork",
-                "value": "default"
-              },
-              {
-                "display": "Modified Network",
-                "name": "modifiedNetwork",
-                "value": "scenario"
-              },
-              {
-                "display": "Modified Network (Double Calculation)",
-                "name": "modifiedNetworkDoubleCalc",
-                "value": "comparison"
-              }
-            ],
-            "active": "default"
-          },
-          "alphaShapeParameter": {
-            "name": "alphashape",
-            "values": [{ "display": "0.00003", "value": "0.00003" }],
-            "active": "0.00003"
-          }
-        },
-        "styleData": {
-          "styleCache": {
-            "default": {},
-            "input": {}
-          },
-          "defaultIsochroneColors": {
-            "1": "#ffffe0",
-            "2": "#fff2c7",
-            "3": "#ffe4b1",
-            "4": "#ffd69d",
-            "5": "#ffc88e",
-            "6": "#ffb981",
-            "7": "#ffaa76",
-            "8": "#ff9a6e",
-            "9": "#fc8968",
-            "10": "#f77a63",
-            "11": "#f16b5f",
-            "12": "#e95d5a",
-            "13": "#e14f55",
-            "14": "#d8404e",
-            "15": "#cd3346",
-            "16": "#c2263d",
-            "17": "#b61832",
-            "18": "#a80c25",
-            "19": "#9b0316",
-            "20": "#8b0000"
-          },
-          "inputIsochroneColors": {
-            "1": "#22D329",
-            "2": "#20C830",
-            "3": "#1EBD38",
-            "4": "#1CB340",
-            "5": "#1AA848",
-            "6": "#199E50",
-            "7": "#179358",
-            "8": "#158860",
-            "9": "#137E68",
-            "10": "#117370",
-            "11": "#106977",
-            "12": "#0E5E7F",
-            "13": "#0C5487",
-            "14": "#0A498F",
-            "15": "#083E97",
-            "16": "#07349F",
-            "17": "#0529A7",
-            "18": "#031FAF",
-            "19": "#0114B7",
-            "20": "#000ABF"
-          }
+            }
+          ],
+          "active": "default"
+        },
+        "alphaShapeParameter": {
+          "name": "alphashape",
+          "values": [{ "display": "0.00003", "value": "0.00003" }],
+          "active": "0.00003"
         }
-      }
-    },
-    "componentConf": {
-      "pois": {
-        "filters": {
-          "timeBasedCalculations": "no"
+      },
+      "styleData": {
+        "styleCache": {
+          "default": {},
+          "input": {}
+        },
+        "defaultIsochroneColors": {
+          "1": "#ffffe0",
+          "2": "#fff2c7",
+          "3": "#ffe4b1",
+          "4": "#ffd69d",
+          "5": "#ffc88e",
+          "6": "#ffb981",
+          "7": "#ffaa76",
+          "8": "#ff9a6e",
+          "9": "#fc8968",
+          "10": "#f77a63",
+          "11": "#f16b5f",
+          "12": "#e95d5a",
+          "13": "#e14f55",
+          "14": "#d8404e",
+          "15": "#cd3346",
+          "16": "#c2263d",
+          "17": "#b61832",
+          "18": "#a80c25",
+          "19": "#9b0316",
+          "20": "#8b0000"
+        },
+        "inputIsochroneColors": {
+          "1": "#22D329",
+          "2": "#20C830",
+          "3": "#1EBD38",
+          "4": "#1CB340",
+          "5": "#1AA848",
+          "6": "#199E50",
+          "7": "#179358",
+          "8": "#158860",
+          "9": "#137E68",
+          "10": "#117370",
+          "11": "#106977",
+          "12": "#0E5E7F",
+          "13": "#0C5487",
+          "14": "#0A498F",
+          "15": "#083E97",
+          "16": "#07349F",
+          "17": "#0529A7",
+          "18": "#031FAF",
+          "19": "#0114B7",
+          "20": "#000ABF"
         }
       }
     }
   },
-  "listValues": {
-    "ways": {
-      "type": {
-        "values": ["bridge", "road"]
-      }
-    },
-    "pois_info": {
-      "amenity": {
-        "values": "*"
+  "componentConf": {
+    "pois": {
+      "filters": {
+        "timeBasedCalculations": "no"
       }
     }
   }
-  +}