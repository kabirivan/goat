--- conflicted
+++ resolved
@@ -923,50 +923,6 @@
         "styleCache": {
           "default": {},
           "input": {}
-        },
-        "defaultIsochroneColors": {
-          "1": "#ffffe0",
-          "2": "#fff2c7",
-          "3": "#ffe4b1",
-          "4": "#ffd69d",
-          "5": "#ffc88e",
-          "6": "#ffb981",
-          "7": "#ffaa76",
-          "8": "#ff9a6e",
-          "9": "#fc8968",
-          "10": "#f77a63",
-          "11": "#f16b5f",
-          "12": "#e95d5a",
-          "13": "#e14f55",
-          "14": "#d8404e",
-          "15": "#cd3346",
-          "16": "#c2263d",
-          "17": "#b61832",
-          "18": "#a80c25",
-          "19": "#9b0316",
-          "20": "#8b0000"
-        },
-        "inputIsochroneColors": {
-          "1": "#22D329",
-          "2": "#20C830",
-          "3": "#1EBD38",
-          "4": "#1CB340",
-          "5": "#1AA848",
-          "6": "#199E50",
-          "7": "#179358",
-          "8": "#158860",
-          "9": "#137E68",
-          "10": "#117370",
-          "11": "#106977",
-          "12": "#0E5E7F",
-          "13": "#0C5487",
-          "14": "#0A498F",
-          "15": "#083E97",
-          "16": "#07349F",
-          "17": "#0529A7",
-          "18": "#031FAF",
-          "19": "#0114B7",
-          "20": "#000ABF"
         }
       },
       "defaultIsochroneColor": "b",
@@ -1084,19 +1040,8 @@
   "layerConf": {
     "ways": {
       "listValues": {
-<<<<<<< HEAD
-        "type": {
+        "way_type": {
           "values": ["bridge", "road"]
-        }
-      },
-      "enableFileUpload": false,
-      "hiddenProps": ["userid", "id", "original_id", "status", "class_id"]
-=======
-        "way_type": {
-          "values": [
-            "bridge",
-            "road"
-          ]
         },
         "surface": {
           "values": [
@@ -1109,11 +1054,7 @@
           ]
         },
         "wheelchair": {
-          "values": [
-            "yes",
-            "no"
-          ]
-
+          "values": ["yes", "no"]
         }
       },
       "enableFileUpload": false,
@@ -1124,7 +1065,6 @@
         "status",
         "street_category"
       ]
->>>>>>> 2bbd4c0c
     },
     "pois": {
       "listValues": {
