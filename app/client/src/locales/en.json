--- conflicted
+++ resolved
@@ -629,18 +629,11 @@
     "kindergarten": "Kindergarten",
     "primary_school": "Primary school",
     "secondary_school": "Secondary school",
-<<<<<<< HEAD
-    "Gymnasium": "Gymnasium",
-    "Realschule": "Realschule",
-    "Hauptschule": "Hauptschule",
-    "Werkrealschule": "Werkrealschule",
-=======
     "gymnasium": "Gymnasium",
     "grundschule": "Grundschule",
     "realschule": "Realschule",
     "rauptschule": "Hauptschule",
     "werkrealschule": "Werkrealschule",
->>>>>>> 1bd807ba
     "school": "School",
     "library": "Library",
     "bar": "Bar",
