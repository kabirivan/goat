--- conflicted
+++ resolved
@@ -513,11 +513,7 @@
     /**
      * Show getInfo popup.
      */
-<<<<<<< HEAD
-    showPopup(clickedCoordinate) {
-=======
     showPopup(coordinate) {
->>>>>>> 658d813a
       // Clear highligh feature
       this.getInfoLayerSource.clear();
       const infoFeature = this.getInfoResult[this.popup.currentLayerIndex];
@@ -533,7 +529,7 @@
       if (position) {
         closestPoint = this.getInfoResult[this.popup.currentLayerIndex]
           .getGeometry()
-          .getClosestPoint(clickedCoordinate || position[0]);
+          .getClosestPoint(coordinate || position[0]);
       }
       this.map.getView().animate({
         center: closestPoint,
@@ -713,21 +709,13 @@
             });
 
             if (me.getInfoResult.length > 0) {
-<<<<<<< HEAD
-              me.showPopup(coordinate);
-=======
               me.showPopup(evt.coordinate);
->>>>>>> 658d813a
             }
           });
         } else {
           //Only for WFS layer
           if (me.getInfoResult.length > 0) {
-<<<<<<< HEAD
-            me.showPopup(coordinate);
-=======
             me.showPopup(evt.coordinate);
->>>>>>> 658d813a
           }
         }
       });
