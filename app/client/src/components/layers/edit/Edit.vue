--- conflicted
+++ resolved
@@ -307,26 +307,20 @@
   getPoisListValues,
   wfsTransactionParser
 } from "../../../utils/Layer";
-
 import OlEditController from "../../../controllers/OlEditController";
 import OlSelectController from "../../../controllers/OlSelectController";
-
 import editLayerHelper from "../../../controllers/OlEditLayerHelper";
 import {
   mapFeatureTypeProps,
   readTransactionResponse
 } from "../../../utils/Layer";
-
 import OverlayPopup from "../../viewer/ol/controls/Overlay";
-
 import http from "axios";
-
 import VJsonschemaForm from "../../other/dynamicForms/index";
 import { geojsonToFeature } from "../../../utils/MapUtils";
 import { mapGetters, mapMutations } from "vuex";
 import { debounce } from "../../../utils/Helpers";
 import Confirm from "../../core/Confirm";
-
 export default {
   components: {
     confirm: Confirm,
@@ -350,7 +344,6 @@
       el: null,
       selectedInteraction: null
     },
-
     //Upload field.
     isFileUploadEnabled: false,
     file: null,
@@ -359,7 +352,6 @@
         !value || value.size < 1000000 || "File size should be less than 1 MB!"
     ],
     fileInputFeaturesCache: [],
-
     fileInputValidationMessageEnum: {
       FILE_VALID_OR_NO_FILE: "fileValidOrNoFile",
       DIFFERENT_GEOMETRY_TYPE: "differentGeometryType",
@@ -379,15 +371,12 @@
     },
     fileInputValidationMessage: "fileValidOrNoFile",
     missingFieldsNames: "",
-
     //Edit form
     layerConf: {},
     hiddenProps: ["userid", "id", "original_id", "status"],
-
     schema: {},
     dataObject: {},
     formValid: false,
-
     //Others
     mapCursorTypeEnum: {
       add: "crosshair",
@@ -395,7 +384,6 @@
       delete: "pointer",
       select: "pointer"
     },
-
     //Data table
     headers: [
       { text: "Fid", value: "fid", sortable: false },
@@ -450,11 +438,9 @@
         layer.get("canEdit")
       );
       me.editableLayers = [...editableLayers];
-
       //Initialize ol select controllers.
       me.olSelectCtrl = new OlSelectController(me.map);
       me.olSelectCtrl.createSelectionLayer();
-
       //Initialize ol edit controller
       me.olEditCtrl = new OlEditController(me.map);
       me.olEditCtrl.createEditLayer(
@@ -462,7 +448,6 @@
         this.onEditSourceChange
       );
     },
-
     /**
      * Parse user input file and transform features if valid.
      */
@@ -470,19 +455,15 @@
       if (file) {
         const reader = new FileReader();
         reader.readAsText(file);
-
         reader.onload = () => {
           //1- Check for size and other validations
-
           const result = reader.result;
           //2- Parse geojson data
           const features = geojsonToFeature(result, {
             dataProjection: "EPSG:4326",
             featureProjection: "EPSG:3857"
           });
-
           if (!features || features.length === 0) return;
-
           //3- Check geometry type
           if (
             features[0].getGeometry().getType() !==
@@ -492,14 +473,12 @@
             this.fileInputValidationMessage = this.fileInputValidationMessageEnum.DIFFERENT_GEOMETRY_TYPE;
             return;
           }
-
           //4- Check field names
           const props = features[0].getProperties();
           const propKeys = Object.keys(props);
           const intersected = propKeys.filter(
             value => !this.reqFields.includes(value)
           );
-
           if (propKeys.length !== intersected.length + this.reqFields.length) {
             //Geojson not valid.
             this.fileInputValidationMessage = this.fileInputValidationMessageEnum.MISSING_FIELDS;
@@ -513,7 +492,6 @@
           } else {
             this.fileInputValidationMessage = this.fileInputValidationMessageEnum.FILE_VALID_OR_NO_FILE;
           }
-
           //4- Transform features
           features.forEach(feature => {
             //Set current userid
@@ -526,7 +504,6 @@
             //Remove previously geometry object
             feature.unset("geometry");
           });
-
           //Add features to the edit layer to let the user interact
           if (this.olEditCtrl.source) {
             this.olEditCtrl.source.addFeatures(features);
@@ -541,7 +518,6 @@
         };
       }
     },
-
     /**
      * Clear event when X icon is clicked in the file input form.
      * Cache features will be removed from edit layer.
@@ -549,19 +525,16 @@
     clearFile() {
       const editLayerSource = this.olEditCtrl.source;
       if (!editLayerSource) return;
-
       editLayerSource.getFeatures().forEach(feature => {
         if (feature.get("user_uploaded")) {
           editLayerSource.removeFeature(feature);
         }
       });
       this.fileInputFeaturesCache = [];
-
       this.fileInputValidationMessage = this.fileInputValidationMessageEnum.FILE_VALID_OR_NO_FILE;
       this.file = null;
       this.missingFieldsNames = "";
     },
-
     /**
      * Upload user uploaded features to DB using a wfs-t
      */
@@ -603,13 +576,11 @@
           }, 3000);
         });
     },
-
     /**
      * Toggle the select interaction
      */
     toggleSelectInteraction(state) {
       const me = this;
-
       //Close other interactions.
       if (state != undefined) {
         EventBus.$emit("ol-interaction-activated", me.interactionType);
@@ -618,7 +589,6 @@
         EventBus.$emit("ol-interaction-stoped", me.interactionType);
         me.map.getTarget().style.cursor = "";
       }
-
       let selectionType;
       switch (state) {
         case 0:
@@ -645,7 +615,6 @@
         me.olSelectCtrl.removeInteraction();
       }
     },
-
     /**
      * Toggle the edit interaction
      */
@@ -654,7 +623,6 @@
       //Remove select interaction
       me.olSelectCtrl.removeInteraction();
       me.toggleSelection = undefined;
-
       let editType, startCb, endCb;
       switch (state) {
         case 0:
@@ -679,7 +647,6 @@
         setTimeout(() => {
           me.map.getTarget().style.cursor = this.mapCursorTypeEnum[editType];
         }, 50);
-
         if (this.addKeyupListener) {
           this.addKeyupListener();
         }
@@ -689,7 +656,6 @@
         me.map.getTarget().style.cursor = "";
       }
     },
-
     /**
      * Callback function executed when selection interaction starts.
      */
@@ -697,7 +663,6 @@
       const me = this;
       me.olEditCtrl.clear();
     },
-
     /**
      * Callback function executed when selection interaction ends.
      *
@@ -710,14 +675,12 @@
         editLayerHelper.filterResults(response, me.olEditCtrl.getLayerSource());
       }
     },
-
     /**
      * Modify interaction start event handler
      */
     onModifyStart() {
       this.olEditCtrl.featuresToCommit = [];
     },
-
     /**
      * Modify interaction end event handler
      */
@@ -730,14 +693,12 @@
       //update cache
       this.updateFileInputFeatureCache();
     },
-
     /**
      * Draw interaction start event handler
      */
     onDrawStart() {
       this.olEditCtrl.featuresToCommit = [];
     },
-
     /**
      * Draw interaction start event handler
      */
@@ -752,11 +713,9 @@
       this.olEditCtrl.featuresToCommit.push(feature);
       this.olEditCtrl.highlightSource.addFeature(feature);
       const featureCoordinates = feature.getGeometry().getCoordinates();
-
       const popupCoordinate = Array.isArray(featureCoordinates[0])
         ? featureCoordinates[0]
         : featureCoordinates;
-
       this.map.getView().animate({
         center: popupCoordinate,
         duration: 400
@@ -768,7 +727,6 @@
       //update cache
       this.updateFileInputFeatureCache();
     },
-
     /**
      * Feature change event handler
      */
@@ -787,7 +745,6 @@
         }
       }
     },
-
     /**
      * Source change base event. Used to update scenario data table
      * This event is called very often, so for performance improvement a
@@ -797,7 +754,6 @@
       this.isTableLoading = true;
       this.updateDataTable();
     },
-
     /**
      * Clear data object that user has entered,
      * so the next time the popup is opened the form is clean.
@@ -809,7 +765,6 @@
         }
       }
     },
-
     /**
      * Get Layer attribute fields
      */
@@ -836,7 +791,6 @@
           this.$forceUpdate();
         });
     },
-
     /**
      * Method used only on drawend or modifyend to update fileinput feature cache
      */
@@ -852,7 +806,6 @@
         this.fileInputFeaturesCache = uploadedFeatures;
       }
     },
-
     /**
      * Clears all the selection
      */
@@ -861,7 +814,6 @@
       me.olEditCtrl.clear();
       me.olSelectCtrl.clear();
     },
-
     /**
      * Upload drawn and modidified features for scenario calculations
      */
@@ -884,7 +836,6 @@
         });
       });
     },
-
     scenarioActionBtnHandler(item, type) {
       const fid = item.fid;
       if (!fid) return;
@@ -902,7 +853,6 @@
         this.olEditCtrl.openDeletePopup(feature);
       }
     },
-
     /**
      * Clears  edit interaction
      */
@@ -910,7 +860,6 @@
       const me = this;
       me.olEditCtrl.clear();
     },
-
     /**
      * Clears all the selection and edit interactions.
      */
@@ -923,7 +872,6 @@
       me.toggleEdit = undefined;
       EventBus.$emit("ol-interaction-stoped", me.interactionType);
     },
-
     /**
      * Delete all user scenario features in db.
      */
@@ -937,7 +885,6 @@
         .then(confirm => {
           if (confirm) {
             //1- Call api to delete all features.
-
             //2- Clear openlayers scenario features
             this.clear();
             // This also deletes user scenario features from the map
@@ -945,7 +892,6 @@
           }
         });
     },
-
     /**
      * Stop edit and select interactions (Doesn't deletes the features)
      */
@@ -955,7 +901,6 @@
       me.olEditCtrl.removeInteraction();
       EventBus.$emit("ol-interaction-stoped", me.interactionType);
     },
-
     /**
      * Translate method to avoid inline html logic
      */
@@ -969,7 +914,6 @@
         return key;
       }
     },
-
     /**
      * Method used on popup save (draw)/ok(delete) depending on interaction type
      */
@@ -982,7 +926,6 @@
         this.olEditCtrl.deleteFeature();
       }
     },
-
     /**
      * Method used on popup cancel
      */
@@ -994,7 +937,6 @@
       }
       this.olEditCtrl.closePopup();
     },
-
     canCalculateScenario() {
       let areAllFeaturesUploaded = true;
       this.scenarioDataTable.forEach(f => {
@@ -1002,7 +944,7 @@
           areAllFeaturesUploaded = false;
         }
       });
-      console.log(this.options.calculationModes.active);
+
       if (
         areAllFeaturesUploaded === false &&
         ["scenario", "comparison"].includes(
@@ -1010,7 +952,6 @@
         )
       ) {
         //Show snackbar warning that user has features not yet uploaded
-
         this.toggleSnackbar({
           type: "warning", //success or error
           message: "notAllScnearioFeaturesUploaded",
@@ -1019,13 +960,11 @@
         });
       } else {
         //Hide snackbar.
-
         this.toggleSnackbar({
           state: false
         });
       }
     },
-
     /**
      * Method called when edit layer source is changed.
      * A debounce is addes to improve performance
@@ -1034,7 +973,6 @@
     updateDataTable: debounce(function() {
       const features = this.olEditCtrl.source.getFeatures();
       const scenarioDataTable = [];
-
       features.forEach(f => {
         const prop = f.getProperties();
         if (prop.hasOwnProperty("original_id")) {
@@ -1052,7 +990,6 @@
       this.scenarioDataTable = scenarioDataTable;
       this.isTableLoading = false;
     }, 900),
-
     ...mapMutations("map", {
       toggleSnackbar: "TOGGLE_SNACKBAR"
     })
@@ -1081,7 +1018,6 @@
       let message = `<span>${this.$t(
         `appBar.edit.${this.fileInputValidationMessage}`
       )}</span>`;
-
       if (
         this.fileInputValidationMessage ===
         this.fileInputValidationMessageEnum.MISSING_FIELDS
@@ -1101,28 +1037,18 @@
     ...mapGetters("user", { userId: "userId" }),
     ...mapGetters("isochrones", { options: "options" })
   },
-
   created() {
     this.layerConf = this.$appConfig.layerConf;
     this.isFileUploadEnabled = this.$appConfig.componentConf.edit.enableFileUpload;
     //Edge Case (get all pois keys)
     if (
-<<<<<<< HEAD
-      this.layerConf.pois_info.listValues.amenity &&
-      this.layerConf.pois_info.listValues.amenity.values === "*"
-=======
-      this.listValues.pois.amenity &&
-      this.listValues.pois.amenity.values === "*"
->>>>>>> e56b0853
+      this.layerConf.pois.listValues.amenity &&
+      this.layerConf.pois.listValues.amenity.values === "*"
     ) {
       const poisListValues = getPoisListValues(
         this.$appConfig.componentData.pois.allPois
       );
-<<<<<<< HEAD
-      this.layerConf.pois_info.listValues.amenity.values = poisListValues;
-=======
-      this.listValues.pois.amenity.values = poisListValues;
->>>>>>> e56b0853
+      this.layerConf.pois.listValues.amenity.values = poisListValues;
     }
   }
 };
