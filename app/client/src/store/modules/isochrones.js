import http from "../../services/http";
import axios from "axios";

import { getField, updateField } from "vuex-map-fields";
import { toStringHDMS } from "ol/coordinate";
import { transform } from "ol/proj.js";
import { fromLonLat } from "ol/proj";

import {
  geojsonToFeature,
  getPolygonArea,
  wktToFeature,
  geobufToFeatures,
  flyTo
} from "../../utils/MapUtils";
import Feature from "ol/Feature";
import Point from "ol/geom/Point";
import IsochroneUtils from "../../utils/IsochroneUtils";
import { groupBy } from "../../utils/Helpers";
import { getNestedProperty, addProps } from "../../utils/Helpers";

const state = {
  position: {
    coordinate: null,
    placeName: ""
  },
  isBusy: false,
  options: [],
  styleData: {},
  calculations: [],
  routeIcons: {
    walking: "fas fa-walking",
    cycling: "fas fa-biking",
    walking_wheelchair: "fas fa-wheelchair"
  },
  activeRoutingProfile: null, //ex. "walking_standard"
  multiIsochroneCalculationMethods: {
    name: "multiIsochroneCalculationMethods",
    values: [
      {
        display: "Study Area",
        name: "studyArea",
        value: "study_area"
      },
      {
        display: "Draw Polygon",
        name: "drawPolygon",
        value: "draw"
      }
    ],
    active: null
  },
  isochroneLayer: null,
  selectionLayer: null,
  isochroneRoadNetworkLayer: null,
<<<<<<< HEAD
  ppfLayer: null,
  activePPFCalc: null,
=======
  isochroneOverlayLayer: null, // For multi-isochrone study area display and starting points.
>>>>>>> 658d813a
  isThematicDataVisible: false,
  selectedThematicData: null,
  studyAreaLayer: null,

  // Edit
  scenarioDataTable: [],
  // Cancel Request
  cancelReq: undefined,
  //Scenarios
  scenarios: {},
  activeScenario: null
};

const getters = {
  isBusy: state => state.isBusy,
  activeRoutingProfile: state => state.activeRoutingProfile,
  routeIcons: state => state.routeIcons,
  calculations: state => state.calculations,
  options: state => state.options,
  scenarios: state => state.scenarios,
  colors: state => state.colors,
  isochroneLayer: state => state.isochroneLayer,
  studyAreaLayer: state => state.studyAreaLayer,
  isochroneRoadNetworkLayer: state => state.isochroneRoadNetworkLayer,
<<<<<<< HEAD
  ppfLayer: state => state.ppfLayer,
=======
  isochroneOverlayLayer: state => state.isochroneOverlayLayer,
>>>>>>> 658d813a
  selectionLayer: state => state.selectionLayer,
  styleData: state => state.styleData,
  isThematicDataVisible: state => state.isThematicDataVisible,
  selectedThematicData: state => state.selectedThematicData,
  multiIsochroneCalculationMethods: state =>
    state.multiIsochroneCalculationMethods,
  countPois: state => {
    let count = 0;
    if (state.selectionLayer) {
      count = state.selectionLayer
        .getSource()
        .getFeatures()
        .reduce((accumulator, currentValue) => {
          return accumulator + currentValue.get("count_pois");
        }, 0);
    }

    return count;
  },
  getGroupedCalculationData: state => id => {
    const calculation = state.calculations.find(
      calculation => calculation.id === id
    );
    return calculation ? groupBy(calculation.data, "type") : {};
  },
  scenarioDataTable: state => state.scenarioDataTable,
  cancelReq: state => state.cancelReq,
  activeScenario: state => state.activeScenario,
  getField
};

const actions = {
  async calculateIsochrone({ dispatch, commit, rootState }, payload) {
    //Selected isochrone calculation type. single | multiple
    const calculationType = payload
      ? payload.calculationType
      : rootState.isochrones.options.calculationType;
    const sharedParams = {
      user_id: rootState.user.userId,
      minutes: state.options.minutes,
      speed: state.options.speed,
      n: state.options.steps,
      modus: state.options.calculationModes.active
    };
    let isochroneEndpoint;
    let params;

    //Marker Feature for single isochrone calculation;
    let iconMarkerFeature;

    // Multi isochrone regions
    let region;
    let regionType;
    let selectedRegions = [];
    //
    if (calculationType === "single") {
      iconMarkerFeature = new Feature({
        geometry: new Point(
          transform(state.position.coordinate, "EPSG:4326", "EPSG:3857") //TODO: Get source projection from the map here.
        ),
        calculationNumber: state.calculations.length + 1
      });
      commit("ADD_ISOCHRONE_FEATURES", [iconMarkerFeature]);

      params = Object.assign(sharedParams, {
        x: state.position.coordinate[0],
        y: state.position.coordinate[1],
        concavity: "0.00003",
        routing_profile: state.activeRoutingProfile,
        scenario_id: state.activeScenario || 0
      });
      isochroneEndpoint = "isochrone";
    } else {
      regionType = state.multiIsochroneCalculationMethods.active;
      const regionFeatures = state.selectionLayer.getSource().getFeatures();
      regionFeatures.forEach(f => {
        const clonedFeature = f.clone();
        clonedFeature.set("calculationNumber", state.calculations.length + 1);
        selectedRegions.push(clonedFeature);
      });
      region = regionFeatures.map(feature => {
        if (regionType === "draw") {
          return feature.get("regionPolygon").toString();
        } else {
          return feature.get("region_name");
        }
      });

      params = Object.assign(sharedParams, {
        alphashape_parameter: "0.00003",
        region_type: payload ? payload.region_type : regionType,
        region: payload ? payload.region : region,
        routing_profile: state.activeRoutingProfile,
        scenario_id: state.activeScenario || 0,
        amenities: rootState.pois.selectedPois.map(item => {
          return item.value;
        })
      });
      params.modus = state.options.calculationModes.active;
      isochroneEndpoint = "pois_multi_isochrones";
    }

    commit("SET_IS_BUSY", true);

    const CancelToken = axios.CancelToken;
    const isochronesResponse = await http
      .post(`/api/map/${isochroneEndpoint}`, params, {
        timeout: 30000,
        cancelToken: new CancelToken(function executor(c) {
          // An executor function receives a cancel function as a parameter
          commit("SET_CANCEL_FUNCTION", c);
        })
      })
      .catch(e => {
        //Show error message
        if (e.message === "cancelled") {
          commit(
            "map/TOGGLE_SNACKBAR",
            {
              type: "error",
              message: "calculateIsochroneCancelled",
              state: true,
              timeout: 2000
            },
            { root: true }
          );
        } else {
          commit(
            "map/TOGGLE_SNACKBAR",
            {
              type: "error",
              message: "calculateIsochroneError",
              state: true
            },
            { root: true }
          );
        }

        if (iconMarkerFeature) {
          commit("REMOVE_ISOCHRONE_FEATURE", iconMarkerFeature);
        }
      });

    if (
      calculationType === "multiple" &&
      params.region_type === "study_area" &&
      rootState.isochrones.studyAreaLayer.length > 0
    ) {
      //Turn off studyArea layer
      rootState.isochrones.studyAreaLayer[0].setVisible(false);
    }
    commit("SET_IS_BUSY", false);
    if (!isochronesResponse) return;
    let isochrones = isochronesResponse.data;
    let calculationData = [];

    //TODO: Don't get calculation options from state at this moment.
    const calculationNumber = state.calculations.length + 1;

    let olFeatures = geojsonToFeature(isochrones, {});
    //Order features based on id
    olFeatures.sort((a, b) => {
      return a.get("step") - b.get("step");
    });

    olFeatures.forEach(feature => {
      feature.getGeometry().transform("EPSG:4326", "EPSG:3857");
      let color = "";
      let level = feature.get("step");
      let modus = feature.get("modus");

      //Remove coordinates property (multi-isochrones not printing, probably a bug. )
      feature.unset("coordinates");
      // If the modus is 1 it is a default isochrone, otherwise is a input or double calculation
      if (modus === 1 || modus === 3) {
        color = IsochroneUtils.getInterpolatedColor(
          1,
          20,
          level,
          state.colors[state.defaultIsochroneColor]
        );
      } else {
        color = IsochroneUtils.getInterpolatedColor(
          1,
          20,
          level,
          state.colors[state.scenarioIsochroneColor]
        );
      }
      let obj = {
        id: feature.getId(),
        type: IsochroneUtils.getIsochroneAliasFromKey(
          feature.getProperties().modus
        ),
        objectId: feature.getProperties().objectid,
        modus: modus,
        range: feature.getProperties().step + " min",
        color: color,
        area: getPolygonArea(feature.getGeometry()),
        isVisible: true
      };
      feature.set("isVisible", true);
      feature.set("calculationNumber", calculationNumber);
      feature.set("color", color);
      feature.set("calculationType", calculationType);
      feature.set("hoverColor", "");

      calculationData.push(obj);
    });

    let transformedData = {
      id: calculationNumber,
      calculationType: calculationType,
      calculationMode: sharedParams.modus.replace(/'/g, ""), // remove extra apostrophe in multi-isochrone
      time: state.options.minutes + " min",
      speed: state.options.speed + " km/h",
      routing_profile: state.activeRoutingProfile,
      scenario_id: state.activeScenario || 0,
      isExpanded: true,
      isVisible: true,
      data: calculationData,
      additionalData: {}
    };

    // Add default calculation color palette.
    if (transformedData.calculationMode === "default") {
      transformedData[`defaultColorPalette`] = state.defaultIsochroneColor;
    } else if (transformedData.calculationMode === "scenario") {
      transformedData[`scenarioColorPalette`] = state.scenarioIsochroneColor;
    } else if (transformedData.calculationMode === "comparison") {
      transformedData[`defaultColorPalette`] = state.defaultIsochroneColor;
      transformedData[`scenarioColorPalette`] = state.scenarioIsochroneColor;
    }

    if (calculationType === "single") {
      const isochroneStartingPoint = wktToFeature(
        olFeatures[0].get("starting_point"),
        "EPSG:4326"
      )
        .getGeometry()
        .getCoordinates();

      const transformedPoint = new Point(
        transform(isochroneStartingPoint, "EPSG:4326", "EPSG:3857") //TODO: Get source projection from the map here.
      );
      iconMarkerFeature.setGeometry(transformedPoint);
      if (state.position.placeName) {
        flyTo(
          transformedPoint.getCoordinates(),
          rootState.map.map,
          function() {}
        );
      }
      transformedData.position =
        state.position.placeName ||
        toStringHDMS(isochroneStartingPoint || state.position.coordinate) ||
        "";

      //Reverse Geocode coordinates
      const reverseGeocode = await http.get(
        `${process.env.VUE_APP_SEARCH_URL}reverse.php?key=${process.env.VUE_APP_SEARCH_KEY}&lat=${isochroneStartingPoint[1]}&lon=${isochroneStartingPoint[0]}&format=json`
      );
      if (reverseGeocode.status === 200 && reverseGeocode.data.display_name) {
        const address = reverseGeocode.data.display_name;

        if (address.length > 0) {
          transformedData.position = address;
        }
      }
    } else {
      commit("RESET_MULTIISOCHRONE_START");
      transformedData.position = "multiIsochroneCalculation";
      transformedData.region = region;
      transformedData.region_type = regionType;
      // Add region and starting points to isochrone overlay layer.
      isochrones.features.forEach(feature => {
        if (feature.properties.coordinates) {
          feature.properties.coordinates.forEach(coordinate => {
            const feature = new Feature({
              geometry: new Point(fromLonLat(coordinate)),
              calculationNumber
            });
            state.isochroneOverlayLayer.getSource().addFeature(feature);
          });
        }
      });
      state.isochroneOverlayLayer.getSource().addFeatures(selectedRegions);
    }

    commit("CALCULATE_ISOCHRONE", transformedData);
    //Add features to isochrone layer
    commit("ADD_ISOCHRONE_FEATURES", olFeatures);
    //Show isochrone window
    dispatch("showIsochroneWindow", {
      id: calculationNumber,
      calculationType: calculationType
    });
  },

  async countStudyAreaPois({ commit, rootState }, options) {
    if (!rootState.isochrones.selectionLayer) return;
    const selectedFeatures = rootState.isochrones.selectionLayer
      .getSource()
      .getFeatures();
    if (selectedFeatures.length > 0 || options) {
      const amenities = rootState.pois.selectedPois.map(item => {
        return item.value;
      });
      if (amenities.length === 0) {
        commit(
          "map/TOGGLE_SNACKBAR",
          {
            type: "error",
            message: "selectAmenities",
            state: true
          },
          { root: true }
        );
        //Reset all study area features count_point property to zero.
        selectedFeatures.forEach(feature => {
          feature.set("count_pois", 0);
        });
        return;
      }
      const params = {
        user_id: rootState.user.userId,
        scenario_id: (state.activeScenario || 0).toString(),
        modus: state.options.calculationModes.active,
        minutes: rootState.isochrones.options.minutes,
        speed: rootState.isochrones.options.speed,
        amenities: amenities
      };
      let promiseArray = [];
      if (options) {
        promiseArray.push(
          http.post(
            "/api/map/count_pois_multi_isochrones",
            Object.assign(
              {
                region_type: options.regionType.replaceAll("'", ""),
                region: options.region
              },
              params
            )
          )
        );
      } else {
        const promises = selectedFeatures.map(feature => {
          return http.post(
            "/api/map/count_pois_multi_isochrones",
            Object.assign(
              {
                region_type: feature.get("region_type").replaceAll("'", ""),
                region: feature.get("region")
              },
              params
            )
          );
        });
        promiseArray = [...promises];
      }

      axios.all(promiseArray).then(results => {
        if (!options) {
          rootState.isochrones.selectionLayer.getSource().clear();
        }

        results.map(response => {
          const configData = JSON.parse(response.config.data);
          if (response.data) {
            const olFeatures = geojsonToFeature(response.data, {});

            olFeatures.forEach(feature => {
              feature.getGeometry().transform("EPSG:4326", "EPSG:3857");
              feature.set("region_type", configData.region_type);
              feature.set("region", configData.region);
              if (configData.region_type === "draw") {
                feature.set("regionPolygon", configData.region);
              }

              feature.setId(undefined);
            });
            commit("ADD_STUDYAREA_FEATURES", olFeatures);
          }
        });
      });
    }
  },

  toggleRoadNetwork({ rootState }, payload) {
    const calculation = payload.calculation;
    addProps(
      calculation.additionalData,
      `${payload.type}.state`,
      payload.state
    );

    if (
      !!getNestedProperty(
        calculation.additionalData,
        `${payload.type}.features`
      ) === false
    ) {
      //Road Network Feature aren't loaded.
      const groupedData = payload.groupedData[payload.type];
      if (!groupedData || groupedData.length < 1) return;
      const objectId = groupedData[0].objectId;
      const modus = groupedData[0].modus;

      addProps(calculation.additionalData, `${payload.type}.features`, []);

      fetch("/api/map/layer_read", {
        method: "POST",
        headers: {
          "Content-Type": "application/json"
        },
        body: JSON.stringify({
          return_type: "geobuf",
          table_name: "edges",
          objectid: objectId,
          modus_input: modus
        })
      })
        .then(resp => resp.arrayBuffer())
        .then(data => {
          if (data) {
            let olFeatures = geobufToFeatures(data, {
              dataProjection: "EPSG:4326",
              featureProjection: "EPSG:3857"
            });
            calculation.additionalData[payload.type]["features"] = [
              ...olFeatures
            ];
            // Set isochrone calculation speed property for styling purpose
            const speed = parseFloat(calculation.speed.split(" ")[0]);
            const lowestCostValue = 0; // TODO: Find lowest and highest based on response data
            const highestCostValue = 1200;
            olFeatures.forEach(feature => {
              feature.set("speed", speed);
              const cost = feature.get("cost");
              const modus = feature.get("modus");
              let color;
              if (modus === 1 || modus === 3) {
                color = state.colors[calculation.defaultColorPalette];
              } else {
                color = state.colors[calculation.scenarioColorPalette];
              }

              const interpolatedColor = IsochroneUtils.getInterpolatedColor(
                lowestCostValue,
                highestCostValue,
                cost,
                color
              );
              feature.set("color", interpolatedColor);
            });
            if (
              payload.state === true &&
              rootState.isochrones.isochroneRoadNetworkLayer !== null
            ) {
              //1- Add features to road network layer

              rootState.isochrones.isochroneRoadNetworkLayer
                .getSource()
                .addFeatures(olFeatures);
            }
          }
        })
        .catch(function(error) {
          throw new Error(error);
        });
    }

    const features = calculation.additionalData[payload.type]["features"];
    const roadLayerSource = rootState.isochrones.isochroneRoadNetworkLayer.getSource();
    if (payload.state === false && features.length > 0) {
      //2- Remove features from road network layer
      features.forEach(feature => {
        if (roadLayerSource.hasFeature(feature)) {
          roadLayerSource.removeFeature(feature);
        }
      });
    } else {
      //3- Add already loaded feature again to the road network layer
      roadLayerSource.addFeatures(features);
    }
  },

  removeCalculation({ commit }, calculation) {
    commit("REMOVE_CALCULATION", calculation);
  },

  setSelectedThematicData({ commit, rootState }, thematicDataObject) {
    //Assign Selected Pois from the tree
    thematicDataObject.filterSelectedPois = rootState.pois.selectedPois;
    commit("SET_SELECTED_THEMATIC_DATA", thematicDataObject);
  },

  /**
   * Sets selected thematic data and opens isochrone window .
   */
  showIsochroneWindow({ dispatch, commit, rootState }, _payload) {
    let calculation = rootState.isochrones.calculations.filter(
      calculation => calculation.id === _payload.id
    );
    if (calculation.length === 0) return;
    calculation = calculation[0];
    const features = IsochroneUtils.getCalculationFeatures(
      calculation,
      rootState.isochrones.isochroneLayer
    );
    rootState.isochrones.isochroneLayer
      .getSource()
      .getFeatures()
      .forEach(f => {
        f.set("highlightFeature", false);
      });
    features.forEach(f => {
      f.set("highlightFeature", true);
    });
    const pois = IsochroneUtils.getCalculationPoisObject(features);
    const payload = {
      calculationId: calculation.id,
      calculationType: calculation.calculationType,
      pois: pois
    };
    if (calculation.calculationType === "multiple") {
      const multiIsochroneTableData = IsochroneUtils.getMultiIsochroneTableData(
        features
      );
      payload.multiIsochroneTableData = multiIsochroneTableData;
    }

    dispatch("setSelectedThematicData", payload);
    commit("TOGGLE_THEMATIC_DATA_VISIBILITY", true);
  }
};

const mutations = {
  INIT(state, config) {
    if (config && typeof config === "object") {
      for (const key of Object.keys(config)) {
        state[key] = config[key];
      }
    }
  },
  CALCULATE_ISOCHRONE(state, isochrone) {
    state.calculations.forEach(calculation => {
      calculation.isExpanded = false;
    });
    state.calculations.unshift(isochrone);
  },
  UPDATE_POSITION(state, position) {
    Object.assign(state.position, position);
  },
  ADD_ISOCHRONE_LAYER(state, layer) {
    state.isochroneLayer = layer;
  },
  SET_IS_BUSY(state, isBusy) {
    state.isBusy = isBusy;
  },
  ADD_ISOCHRONE_ROAD_NETWORK_LAYER(state, layer) {
    state.isochroneRoadNetworkLayer = layer;
  },
<<<<<<< HEAD
  ADD_PPF_LAYER(state, layer) {
    state.ppfLayer = layer;
=======
  ADD_ISOCHRONE_OVERLAY_LAYER(state, layer) {
    state.isochroneOverlayLayer = layer;
>>>>>>> 658d813a
  },
  ADD_SELECTION_LAYER(state, layer) {
    state.selectionLayer = layer;
  },
  RESET_MULTIISOCHRONE_START(state) {
    state.multiIsochroneCalculationMethods.active = null;
  },
  CLEAR_ISOCHRONE_LAYER(state) {
    state.isochroneLayer.getSource().clear();
  },
  REMOVE_CALCULATION(state, calculation) {
    let id = calculation.id;
    if (
      state.selectedThematicData &&
      state.selectedThematicData.calculationId === id
    ) {
      state.selectedThematicData = null;
    } else if (state.selectedThematicData) {
      state.selectedThematicData.calculationId =
        state.selectedThematicData.calculationId - 1;
    }

    state.calculations = state.calculations.filter(
      calculation => calculation.id != id
    );
    state.calculations = state.calculations.map(calculation => {
      if (calculation.id > id) {
        calculation.id = calculation.id - 1;
      }
      return calculation;
    });
    let isochroneSource = state.isochroneLayer.getSource();
    isochroneSource.getFeatures().forEach(isochroneFeature => {
      const isochroneCalculationNr = isochroneFeature.get("calculationNumber");
      if (isochroneCalculationNr === id) {
        isochroneSource.removeFeature(isochroneFeature);
      }
      if (isochroneCalculationNr > id) {
        isochroneFeature.set("calculationNumber", isochroneCalculationNr - 1);
      }
    });
    const isochroneRoadNetworkLayerSource = state.isochroneRoadNetworkLayer.getSource();
    Object.keys(calculation.additionalData).forEach(type => {
      const features = calculation.additionalData[type].features;
      if (isochroneRoadNetworkLayerSource && features) {
        features.forEach(feature => {
          isochroneRoadNetworkLayerSource.removeFeature(feature);
        });
      }
    });
    // Remove and update isochrone overlay features
    const isochroneOverlayerLayerSource = state.isochroneOverlayLayer.getSource();
    isochroneOverlayerLayerSource.getFeatures().forEach(feature => {
      if (feature.get("calculationNumber") === id) {
        isochroneOverlayerLayerSource.removeFeature(feature);
      } else {
        if (feature.get("calculationNumber") > id) {
          feature.set("calculationNumber", id - 1);
        }
      }
    });
    state.isochroneOverlayLayer.changed();
  },
  ADD_ISOCHRONE_FEATURES(state, features) {
    if (state.isochroneLayer) {
      state.isochroneLayer.getSource().addFeatures(features);
    }
  },
  REMOVE_ISOCHRONE_FEATURE(state, feature) {
    if (state.isochroneLayer && feature) {
      state.isochroneLayer.getSource().removeFeature(feature);
    }
  },
  ADD_STUDYAREA_FEATURES(state, features) {
    if (state.selectionLayer) {
      state.selectionLayer.getSource().addFeatures(features);
    }
  },
  REMOVE_STUDYAREA_FEATURES(state) {
    state.selectionLayer.getSource().clear();
  },
  TOGGLE_ISOCHRONE_FEATURE_VISIBILITY(state, feature) {
    let featureId = feature.id;
    feature.isVisible = !feature.isVisible;
    if (featureId) {
      let isochroneFeature = state.isochroneLayer
        .getSource()
        .getFeatureById(featureId);
      if (isochroneFeature) {
        isochroneFeature.set("isVisible", feature.isVisible);
      }
    }
  },
  TOGGLE_ISOCHRONE_CALCULATION_VISIBILITY(state, calculation) {
    calculation.isVisible = !calculation.isVisible;

    calculation.data.forEach(isochrone => {
      let featureId = isochrone.id;
      isochrone.isVisible = calculation.isVisible;
      let isochroneFeature = state.isochroneLayer
        .getSource()
        .getFeatureById(featureId);
      if (isochroneFeature) {
        isochroneFeature.set("isVisible", calculation.isVisible);
      }
    });
  },
  ADD_STYLE_IN_CACHE(state, payload) {
    let style = payload.style;
    let isochroneType = payload.isochroneType;
    let styleName = payload.styleName;
    //Adds style into cache based on isochrone type
    state.styleData.styleCache[isochroneType][styleName] = style;
  },
  updateField,
  TOGGLE_THEMATIC_DATA_VISIBILITY(state, isVisible) {
    state.isThematicDataVisible = isVisible;
  },
  SET_SELECTED_THEMATIC_DATA(state, thematicDataObject) {
    state.selectedThematicData = thematicDataObject;
  },
  ADD_STUDY_AREA_LAYER(state, studyAreaLayer) {
    state.studyAreaLayer = studyAreaLayer;
  },
  SET_CANCEL_FUNCTION(state, cancelReqFn) {
    state.cancelReq = cancelReqFn;
  },
  SET_ACTIVE_PPF_CALC(state, calcNumber) {
    state.activePPFCalc = calcNumber;
  }
};

export default {
  namespaced: true,
  state,
  getters,
  actions,
  mutations
};<|MERGE_RESOLUTION|>--- conflicted
+++ resolved
@@ -53,12 +53,9 @@
   isochroneLayer: null,
   selectionLayer: null,
   isochroneRoadNetworkLayer: null,
-<<<<<<< HEAD
   ppfLayer: null,
   activePPFCalc: null,
-=======
   isochroneOverlayLayer: null, // For multi-isochrone study area display and starting points.
->>>>>>> 658d813a
   isThematicDataVisible: false,
   selectedThematicData: null,
   studyAreaLayer: null,
@@ -83,11 +80,8 @@
   isochroneLayer: state => state.isochroneLayer,
   studyAreaLayer: state => state.studyAreaLayer,
   isochroneRoadNetworkLayer: state => state.isochroneRoadNetworkLayer,
-<<<<<<< HEAD
   ppfLayer: state => state.ppfLayer,
-=======
   isochroneOverlayLayer: state => state.isochroneOverlayLayer,
->>>>>>> 658d813a
   selectionLayer: state => state.selectionLayer,
   styleData: state => state.styleData,
   isThematicDataVisible: state => state.isThematicDataVisible,
@@ -652,13 +646,11 @@
   ADD_ISOCHRONE_ROAD_NETWORK_LAYER(state, layer) {
     state.isochroneRoadNetworkLayer = layer;
   },
-<<<<<<< HEAD
   ADD_PPF_LAYER(state, layer) {
     state.ppfLayer = layer;
-=======
+  },
   ADD_ISOCHRONE_OVERLAY_LAYER(state, layer) {
     state.isochroneOverlayLayer = layer;
->>>>>>> 658d813a
   },
   ADD_SELECTION_LAYER(state, layer) {
     state.selectionLayer = layer;
