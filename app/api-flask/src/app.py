import io
import os


from flask import Flask, request, send_file, jsonify
from flask_restful import Api, Resource
from flask_cors import CORS
from utils import response
from utils.async_function import *

from resources.recompute_heatmap import heatmap_connectivity, heatmap_population
from utils.geo.mvt import MVT
from db.db import Database
import config

from functools import wraps
import asyncio
import json
from geojson import dump
import zipfile
from io import StringIO

db = Database()
app = Flask(__name__)
app.config.from_object(config.object_name[app.config['ENV']])
cors = CORS(app, resources={r"/v2/*": {"origins": "*"}})
api = Api(app)
PORT = os.getenv('APP_PORT', default=app.config['PORT'])

custom_methods_metadata = {
    'heatmap_gravity': {
        'methodToCall': 'recomputed_heatmap',
        'methodArgs': ["scenario_id"]
    }
}




def async_action(f):
    @wraps(f)
    def wrapped(*args, **kwargs):
        return asyncio.run(f(*args, **kwargs))
    return wrapped

class Scenarios(Resource):
    def post(self):
        body=request.get_json()
        mode=body.get('mode')
        translation_layers = {
            "ways": "deleted_ways",
            "pois": "deleted_pois",
            "buildings": "deleted_buildings"
            }
        if mode == "read_deleted_features" :
            #sample body: {"mode":"read_deleted_features","table_name":"pois" ,"scenario_id":"1"} 
            self.record = db.fetch_one(
            f"""SELECT {
                translation_layers[body.get('table_name')]
            } AS deleted_feature_ids FROM scenarios WHERE scenario_id = {body.get('scenario_id')}::bigint"""
            )
            records = self.record
            return records
        elif mode == "update_deleted_features" :
            #sample body: {"mode":"update_deleted_features","deleted_feature_ids":[8,3,4],"table_name":"pois" ,"scenario_id":"2"} */

            db.perform(
            f"""UPDATE scenarios SET {translation_layers[body.get('table_name')]} = array{body.get('deleted_feature_ids')}::bigint[] WHERE scenario_id = {body.get('scenario_id')}::bigint""")
            return{
                "update_succes":True
            }
        elif mode == "delete_feature" :
            #delete is used to delete the feature from modified table if the user has drawn that feature by himself
            #sample body: {"mode":"delete_feature","table_name":"pois","scenario_id":"8","deleted_feature_ids":[2,3,4],"drawned_fid":"14"} */
            db.perform(
            f"""DELETE FROM {body.get('table_name')}_modified WHERE scenario_id = {body.get('scenario_id')}::bigint AND original_id = ANY((array{body.get('deleted_feature_ids')}))
            """)
            db.perform(
            f"""DELETE FROM {body.get('table_name')}_modified WHERE gid=({body.get('drawned_fid')});"""
            )
            return{
                'delete_success':True
                    }
        elif mode == "insert" :
        #/*sample body: {mode:"insert","userid":1,"scenario_name":"scenario1"}*/
            record = db.perform_with_result(f"""
            INSERT INTO scenarios (userid, scenario_name) VALUES ({body.get('userid')},'{body.get('scenario_name')}') RETURNING scenario_id
            """)
            return {
                "scenario_id":f"{record}"
                    }
        elif mode == "delete": 
        #/*sample body: {mode:"delete","scenario_id":97}*/
            db.perform(
            f"""DELETE FROM scenarios WHERE scenario_id = {body.get('scenario_id')}::bigint"""
            )
            return{
                "delete_success":True
            }
        elif mode == "update_scenario" :
        #/*sample body: {mode:"update_scenario","scenario_id":2,"scenario_name":"new_name2"}*/
            db.perform(
        f"""UPDATE scenarios SET scenario_name = '{body.get('scenario_name')}' WHERE scenario_id = {body.get('scenario_id')}::bigint
        """
        )
            return{
                "update_success":True
            }

class Isochrone(Resource):
    def post(self):
        body=request.get_json()
        requiredParams = [
            "user_id",
            "scenario_id",
            "minutes",
            "x",
            "y",
            "n",
            "speed",
            "concavity",
            "modus",
            "routing_profile"
        ]
        queryValues = []
        for key in  requiredParams :
            value = body[key]
            if key not in body.keys(): 
                print('key error')
                return 'key error'
            queryValues.append(value)
        
        query=f"""SELECT jsonb_build_object(
		'type',     'FeatureCollection',
		'features', jsonb_agg(features.feature)
        )
        FROM (
        SELECT jsonb_build_object(
		'type',       'Feature',
		'id',         gid,
		'geometry',   ST_AsGeoJSON(geom)::jsonb,
		'properties', to_jsonb(inputs) - 'gid' - 'geom'
        ) AS feature 
	    FROM (SELECT * FROM isochrones_api ({queryValues[0]},{queryValues[1]},{queryValues[2]},{queryValues[3]},{queryValues[4]},{queryValues[5]},{queryValues[6]},'{queryValues[7]}','{queryValues[8]}','{queryValues[9]}',NULL,NULL,NULL)) inputs) features;"""
        
        result=db.fetch_one(query)
        return result

class ManageUser(Resource):
    def post(self):
        body=request.get_json()
        mode=body.get('mode')
        if mode == "insert":
            #/*sample body: {"mode":"insert"}*/
            record = db.perform_with_result("INSERT INTO user_data (username, pw) VALUES ('','') RETURNING userid")
            return {
                    'userid':f'{record}'
                    }
        elif mode == "delete":
            #/*sample body: {"mode":"delete", "userid":1}*/
                db.perform(f"""DELETE FROM user_data WHERE userid = {body.get('userid')}::bigint""")
                return{
                    'delete_success':True
                }

class PingPONG(Resource):
    def get(self):
        return "pong"

class ExportScenario(Resource):       
    def post(self):
        body=request.get_json() 
        dicts=db.fetch_one(f"""SELECT * FROM export_changeset_scenario({body.get('scenario_id')})""")
        file_buffer = StringIO()
        my_zip = zipfile.ZipFile('scenarios.zip','w')
        for key in dicts.keys():
            with open(f'{key}.geojson', 'w') as f:
                dump(dicts[key], f)
            my_zip.write(f'{key}.geojson')
            os.remove(f'{key}.geojson')
        my_zip.close()
        file_buffer.seek(0)
        return Response(
        file_buffer,
        mimetype="application/zip",
        headers={"Content-disposition":
                    "attachment; filename=scenarios.zip"})

class ImportScenario(Resource):
    def post(self):
        body=request.get_json()
        payload =  json.dumps(body.get('payload'), separators=(',', ':'))
        result=db.fetch_one(f"SELECT import_changeset_scenario({body.get('scenario_id')}, {body.get('user_id')},jsonb_build_object('{body.get('layerName')}','{payload}'::jsonb))")
        return result

class PoisMultiIsochrones(Resource):
    def post(self):
        body=request.get_json() 
        requiredParams = [
        "user_id",
        "scenario_id",
        "minutes",
        "speed",
        "n",
        "routing_profile",
        "alphashape_parameter",
        "modus",
        "region_type",
        "region",
        "amenities"
        ]
        queryValues = []
        for key in requiredParams :
            value = body[key]
            if not value :
                return {"success" :False , "error":"An error happened"}
            queryValues.append(value)

        #// Make sure to set the correct content type
        sqlQuery = f"""SELECT jsonb_build_object(
        'type',     'FeatureCollection',
        'features', jsonb_agg(features.feature)
        )
        FROM (
        SELECT jsonb_build_object(
        'type',       'Feature',
        'id',         gid,
        'geometry',   ST_AsGeoJSON(geom)::jsonb,
        'properties', to_jsonb(inputs) - 'gid' - 'geom'
        ) AS feature 
        FROM (SELECT * FROM multi_isochrones_api({queryValues[0]},{queryValues[1]},{queryValues[2]},{queryValues[3]},{queryValues[4]},{queryValues[5]},{queryValues[6]},{queryValues[7]},{queryValues[8]},ARRAY[{queryValues[9]}],ARRAY[{queryValues[10]}])) inputs) features;"""
        result=db.fetch_one(sqlQuery)
        return result

class CountPoisMultiIsochrones(Resource):
    def post(self):
        body=request.get_json()
        requiredParams = [
        "user_id",
        "scenario_id",
        "modus",
        "minutes",
        "speed",
        "region_type",
        "region",
        "amenities"
        ]
        queryValues = []
        for key in requiredParams :
            value = body[key]

            if not value :
                return {"success" :False , "error":"An error happened"}
            queryValues.append(value)
        # // Make sure to set the correct content type
        sqlQuery = f"""SELECT jsonb_build_object(
        'type',       'Feature',
        'geometry',   ST_AsGeoJSON(geom)::jsonb,
        'properties', to_jsonb(inputs) - 'geom'
    ) AS feature 
    FROM (SELECT count_pois,region_name, geom FROM count_pois_multi_isochrones({queryValues[0]},{queryValues[1]},{queryValues[2]},{queryValues[3]},{queryValues[4]},{queryValues[5]},'{queryValues[6]}',array[{queryValues[7]}])) inputs;"""
        record = db.fetch_one(sqlQuery)
        return record

class UploadAllScenariosResource(Resource):
    @async_action
    async def post(self):
        body=request.get_json()
        scenarioId = body.get('scenario_id')
        task1 = asyncio.create_task(fun_task1(db,scenarioId))
        task2 = asyncio.create_task(fun_task2(db,scenarioId))
        await task1
        await task2
        self.network_modification_record= fun_task1(db,scenarioId)
        network_modification = self.network_modification_record
        return {
                'population_modification':network_modification
        }

class DeleteAllScenarioData(Resource):
    @async_action
    async def post(self):
        body=request.get_json()
        scenarioId = body.get('scenario_id')
        task1 = asyncio.create_task(delete_task(db,scenarioId))
        task2 = asyncio.create_task(select_task(db,scenarioId))
        await task1
        await task2
        population_modification_record=cur.fetchall()
        return {'network_modification':network_modification_record,
                'population_modification':population_modification_record
        }

class Layer(Resource):
    def __init__(self):
        self.metadata = db.select('''SELECT * FROM layer_metadata''')[0][0]
        self.mvt = MVT()
        # Attach the custom logic method names and argumets to the existing metada
        for attr, value in custom_methods_metadata.items():
            if (attr in self.metadata):
                self.metadata[attr].update(value)

    def get(self, layer, z, x, y):
        tile = {
            'zoom': z,
            'x': x,
            'y': y,
            'format': "pbf",
        }
        layer_config = self.metadata[layer]
        # Check if layer exists in db
        if not layer_config:
            return response.failure({
                'errors': {
                    'message': "The layer doesn't exist"
                }
            }, 400)
        # Get the env for the tile.
        if not (tile and self.mvt.tileIsValid(tile)):
            return response.failure({
                'errors': {
                    'message': "invalid tile path: %s" % (self.path)
                }
            }, 400)

        env = self.mvt.tileToEnvelope(tile)
        # Find table/function name. If there is a custom python logic to be executed before,
        # we should run it first. A metadata object will contain methodToCall and methodArgs
        # needed for the method call.
        request_args = request.args.to_dict()
        if ('methodToCall' in layer_config):
            method_args = []
            for index, method_arg in enumerate(layer_config['methodArgs']):
                if not method_arg in request_args:
                    method_args = []
                    break
                method_args.append(request_args[method_arg])
            print(method_args)
            if len(method_args) > 0:
                recompute_heatmap(*method_args)

        table = layer
        if layer_config['layer_type'] == "function" and layer_config['args'] is not None:
            args = ""
            for index, arg in enumerate(layer_config['args']):
                if not arg in request_args:
                    return response.failure({
                        'errors': {
                            'message': "Not all arguments available. "
                        }
                    })
                if index < len(layer_config['args']) - 1:
                    args += request_args[arg] + ","
                else:
                    args += request_args[arg]
            table = '''(SELECT * FROM {layer}({args}))'''.format(
                layer=layer, args=args)
        # Create the table object to pass in sql template string
        tbl = {
            'env': self.mvt.envelopeToBoundsSQL(env),
            'geomColumn': layer_config['geom'],
            'attrColumns': layer_config['columns'],
            'srid': layer_config['srid'],
            'table': table
        }
        # Create the sql string
        vtSql = self.mvt.toSQL(tbl)
        # Execute sql and send pbf back
        pbf = db.fetch_one(vtSql)
        bytes = io.BytesIO(pbf)
        return send_file(bytes, mimetype='application/vnd.mapbox-vector-tile')


<<<<<<< HEAD
def prepare_func_args(request_args, func_varnames):
    func_args = []
    for i in func_varnames:
        func_args.append(request_args[i].replace("'",""))
    
    return func_args

class Heatmap(Resource):
    def get(self, heatmap_type):
        request_args = request.args.to_dict()

        request_args_keys = list(request_args.keys())
        request_val = list(request_args.values())
        func_varnames = list(globals()[heatmap_type].__code__.co_varnames)

        if sorted(request_args_keys) != sorted(func_varnames):
            return response.failure({
                'errors': {
                    'message': "Not all arguments available. "
                }
        })
        else:
            func_args = prepare_func_args(request_args, func_varnames)
            result = globals()[heatmap_type](*func_args)

        return result

api.add_resource(Heatmap,
                 '/v2/map/heatmap/<string:heatmap_type>'
                 )


api.add_resource(Layer,
                 '/v2/map/<string:layer>/<int:z>/<int:x>/<int:y>'
                 )
=======
api.add_resource(Layer,'/v2/map/<string:layer>/<int:z>/<int:x>/<int:y>')

api.add_resource(CountPoisMultiIsochrones,'/api/count_pois_multi_isochrones')

api.add_resource(PoisMultiIsochrones,'/api/pois_multi_isochrones')

api.add_resource(ImportScenario,'/api/import_scenario')

api.add_resource(ExportScenario,'/api/export_scenario')

api.add_resource(PingPONG,'/ping')
            
api.add_resource(ManageUser,'/api/userdata')

api.add_resource(Isochrone,'/api/isochrone')

api.add_resource(Scenarios, '/api/scenarios')

api.add_resource(DeleteAllScenarioData,'/api/deleteAllScenarioData')

api.add_resource(UploadAllScenariosResource,'/api/upload_all_scenarios')

>>>>>>> 2b8986ad

# SERVER CONFIG
if app.config['REMOTE_DEBUGGING']:
    import ptvsd
    ptvsd.enable_attach(
        address=('0.0.0.0', app.config['REMOTE_DEBUGGING_PORT']), redirect_output=True)
    ptvsd.wait_for_attach()
    if __name__ == '__main__':
        app.run(host='0.0.0.0', port=PORT, debug=False, use_reloader=False)

if __name__ == '__main__':
    app.run(host='0.0.0.0', port=PORT)<|MERGE_RESOLUTION|>--- conflicted
+++ resolved
@@ -371,7 +371,6 @@
         return send_file(bytes, mimetype='application/vnd.mapbox-vector-tile')
 
 
-<<<<<<< HEAD
 def prepare_func_args(request_args, func_varnames):
     func_args = []
     for i in func_varnames:
@@ -399,15 +398,8 @@
 
         return result
 
-api.add_resource(Heatmap,
-                 '/v2/map/heatmap/<string:heatmap_type>'
-                 )
-
-
-api.add_resource(Layer,
-                 '/v2/map/<string:layer>/<int:z>/<int:x>/<int:y>'
-                 )
-=======
+api.add_resource(Heatmap,'/v2/map/heatmap/<string:heatmap_type>')
+
 api.add_resource(Layer,'/v2/map/<string:layer>/<int:z>/<int:x>/<int:y>')
 
 api.add_resource(CountPoisMultiIsochrones,'/api/count_pois_multi_isochrones')
@@ -430,7 +422,6 @@
 
 api.add_resource(UploadAllScenariosResource,'/api/upload_all_scenarios')
 
->>>>>>> 2b8986ad
 
 # SERVER CONFIG
 if app.config['REMOTE_DEBUGGING']:
